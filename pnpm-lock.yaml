lockfileVersion: '9.0'

settings:
  autoInstallPeers: true
  excludeLinksFromLockfile: false

importers:

  .: {}

  apps/frontend:
    dependencies:
      d3:
        specifier: ^7.8.5
        version: 7.9.0
<<<<<<< HEAD
      lucide-react:
        specifier: ^0.542.0
        version: 0.542.0(react@18.3.1)
=======
>>>>>>> 6ccfce05
      react:
        specifier: ^18.2.0
        version: 18.3.1
      react-dom:
        specifier: ^18.2.0
        version: 18.3.1(react@18.3.1)
    devDependencies:
      '@vitejs/plugin-react':
        specifier: ^4.2.0
        version: 4.7.0(vite@5.4.19)
      autoprefixer:
        specifier: ^10.4.16
        version: 10.4.21(postcss@8.5.6)
      postcss:
        specifier: ^8.4.38
        version: 8.5.6
      tailwindcss:
        specifier: ^3.4.3
        version: 3.4.17
      vite:
        specifier: ^5.2.0
        version: 5.4.19

packages:

  '@alloc/quick-lru@5.2.0':
    resolution: {integrity: sha512-UrcABB+4bUrFABwbluTIBErXwvbsU/V7TZWfmbgJfbkwiBuziS9gxdODUyuiecfdGQ85jglMW6juS3+z5TsKLw==}
    engines: {node: '>=10'}

  '@babel/code-frame@7.27.1':
    resolution: {integrity: sha512-cjQ7ZlQ0Mv3b47hABuTevyTuYN4i+loJKGeV9flcCgIK37cCXRh+L1bd3iBHlynerhQ7BhCkn2BPbQUL+rGqFg==}
    engines: {node: '>=6.9.0'}

  '@babel/compat-data@7.28.4':
    resolution: {integrity: sha512-YsmSKC29MJwf0gF8Rjjrg5LQCmyh+j/nD8/eP7f+BeoQTKYqs9RoWbjGOdy0+1Ekr68RJZMUOPVQaQisnIo4Rw==}
    engines: {node: '>=6.9.0'}

  '@babel/core@7.28.4':
    resolution: {integrity: sha512-2BCOP7TN8M+gVDj7/ht3hsaO/B/n5oDbiAyyvnRlNOs+u1o+JWNYTQrmpuNp1/Wq2gcFrI01JAW+paEKDMx/CA==}
    engines: {node: '>=6.9.0'}

  '@babel/generator@7.28.3':
    resolution: {integrity: sha512-3lSpxGgvnmZznmBkCRnVREPUFJv2wrv9iAoFDvADJc0ypmdOxdUtcLeBgBJ6zE0PMeTKnxeQzyk0xTBq4Ep7zw==}
    engines: {node: '>=6.9.0'}

  '@babel/helper-compilation-targets@7.27.2':
    resolution: {integrity: sha512-2+1thGUUWWjLTYTHZWK1n8Yga0ijBz1XAhUXcKy81rd5g6yh7hGqMp45v7cadSbEHc9G3OTv45SyneRN3ps4DQ==}
    engines: {node: '>=6.9.0'}

  '@babel/helper-globals@7.28.0':
    resolution: {integrity: sha512-+W6cISkXFa1jXsDEdYA8HeevQT/FULhxzR99pxphltZcVaugps53THCeiWA8SguxxpSp3gKPiuYfSWopkLQ4hw==}
    engines: {node: '>=6.9.0'}

  '@babel/helper-module-imports@7.27.1':
    resolution: {integrity: sha512-0gSFWUPNXNopqtIPQvlD5WgXYI5GY2kP2cCvoT8kczjbfcfuIljTbcWrulD1CIPIX2gt1wghbDy08yE1p+/r3w==}
    engines: {node: '>=6.9.0'}

  '@babel/helper-module-transforms@7.28.3':
    resolution: {integrity: sha512-gytXUbs8k2sXS9PnQptz5o0QnpLL51SwASIORY6XaBKF88nsOT0Zw9szLqlSGQDP/4TljBAD5y98p2U1fqkdsw==}
    engines: {node: '>=6.9.0'}
    peerDependencies:
      '@babel/core': ^7.0.0

  '@babel/helper-plugin-utils@7.27.1':
    resolution: {integrity: sha512-1gn1Up5YXka3YYAHGKpbideQ5Yjf1tDa9qYcgysz+cNCXukyLl6DjPXhD3VRwSb8c0J9tA4b2+rHEZtc6R0tlw==}
    engines: {node: '>=6.9.0'}

  '@babel/helper-string-parser@7.27.1':
    resolution: {integrity: sha512-qMlSxKbpRlAridDExk92nSobyDdpPijUq2DW6oDnUqd0iOGxmQjyqhMIihI9+zv4LPyZdRje2cavWPbCbWm3eA==}
    engines: {node: '>=6.9.0'}

  '@babel/helper-validator-identifier@7.27.1':
    resolution: {integrity: sha512-D2hP9eA+Sqx1kBZgzxZh0y1trbuU+JoDkiEwqhQ36nodYqJwyEIhPSdMNd7lOm/4io72luTPWH20Yda0xOuUow==}
    engines: {node: '>=6.9.0'}

  '@babel/helper-validator-option@7.27.1':
    resolution: {integrity: sha512-YvjJow9FxbhFFKDSuFnVCe2WxXk1zWc22fFePVNEaWJEu8IrZVlda6N0uHwzZrUM1il7NC9Mlp4MaJYbYd9JSg==}
    engines: {node: '>=6.9.0'}

  '@babel/helpers@7.28.4':
    resolution: {integrity: sha512-HFN59MmQXGHVyYadKLVumYsA9dBFun/ldYxipEjzA4196jpLZd8UjEEBLkbEkvfYreDqJhZxYAWFPtrfhNpj4w==}
    engines: {node: '>=6.9.0'}

  '@babel/parser@7.28.4':
    resolution: {integrity: sha512-yZbBqeM6TkpP9du/I2pUZnJsRMGGvOuIrhjzC1AwHwW+6he4mni6Bp/m8ijn0iOuZuPI2BfkCoSRunpyjnrQKg==}
    engines: {node: '>=6.0.0'}
    hasBin: true

  '@babel/plugin-transform-react-jsx-self@7.27.1':
    resolution: {integrity: sha512-6UzkCs+ejGdZ5mFFC/OCUrv028ab2fp1znZmCZjAOBKiBK2jXD1O+BPSfX8X2qjJ75fZBMSnQn3Rq2mrBJK2mw==}
    engines: {node: '>=6.9.0'}
    peerDependencies:
      '@babel/core': ^7.0.0-0

  '@babel/plugin-transform-react-jsx-source@7.27.1':
    resolution: {integrity: sha512-zbwoTsBruTeKB9hSq73ha66iFeJHuaFkUbwvqElnygoNbj/jHRsSeokowZFN3CZ64IvEqcmmkVe89OPXc7ldAw==}
    engines: {node: '>=6.9.0'}
    peerDependencies:
      '@babel/core': ^7.0.0-0

  '@babel/template@7.27.2':
    resolution: {integrity: sha512-LPDZ85aEJyYSd18/DkjNh4/y1ntkE5KwUHWTiqgRxruuZL2F1yuHligVHLvcHY2vMHXttKFpJn6LwfI7cw7ODw==}
    engines: {node: '>=6.9.0'}

  '@babel/traverse@7.28.4':
    resolution: {integrity: sha512-YEzuboP2qvQavAcjgQNVgsvHIDv6ZpwXvcvjmyySP2DIMuByS/6ioU5G9pYrWHM6T2YDfc7xga9iNzYOs12CFQ==}
    engines: {node: '>=6.9.0'}

  '@babel/types@7.28.4':
    resolution: {integrity: sha512-bkFqkLhh3pMBUQQkpVgWDWq/lqzc2678eUyDlTBhRqhCHFguYYGM0Efga7tYk4TogG/3x0EEl66/OQ+WGbWB/Q==}
    engines: {node: '>=6.9.0'}

  '@esbuild/aix-ppc64@0.21.5':
    resolution: {integrity: sha512-1SDgH6ZSPTlggy1yI6+Dbkiz8xzpHJEVAlF/AM1tHPLsf5STom9rwtjE4hKAF20FfXXNTFqEYXyJNWh1GiZedQ==}
    engines: {node: '>=12'}
    cpu: [ppc64]
    os: [aix]

  '@esbuild/android-arm64@0.21.5':
    resolution: {integrity: sha512-c0uX9VAUBQ7dTDCjq+wdyGLowMdtR/GoC2U5IYk/7D1H1JYC0qseD7+11iMP2mRLN9RcCMRcjC4YMclCzGwS/A==}
    engines: {node: '>=12'}
    cpu: [arm64]
    os: [android]

  '@esbuild/android-arm@0.21.5':
    resolution: {integrity: sha512-vCPvzSjpPHEi1siZdlvAlsPxXl7WbOVUBBAowWug4rJHb68Ox8KualB+1ocNvT5fjv6wpkX6o/iEpbDrf68zcg==}
    engines: {node: '>=12'}
    cpu: [arm]
    os: [android]

  '@esbuild/android-x64@0.21.5':
    resolution: {integrity: sha512-D7aPRUUNHRBwHxzxRvp856rjUHRFW1SdQATKXH2hqA0kAZb1hKmi02OpYRacl0TxIGz/ZmXWlbZgjwWYaCakTA==}
    engines: {node: '>=12'}
    cpu: [x64]
    os: [android]

  '@esbuild/darwin-arm64@0.21.5':
    resolution: {integrity: sha512-DwqXqZyuk5AiWWf3UfLiRDJ5EDd49zg6O9wclZ7kUMv2WRFr4HKjXp/5t8JZ11QbQfUS6/cRCKGwYhtNAY88kQ==}
    engines: {node: '>=12'}
    cpu: [arm64]
    os: [darwin]

  '@esbuild/darwin-x64@0.21.5':
    resolution: {integrity: sha512-se/JjF8NlmKVG4kNIuyWMV/22ZaerB+qaSi5MdrXtd6R08kvs2qCN4C09miupktDitvh8jRFflwGFBQcxZRjbw==}
    engines: {node: '>=12'}
    cpu: [x64]
    os: [darwin]

  '@esbuild/freebsd-arm64@0.21.5':
    resolution: {integrity: sha512-5JcRxxRDUJLX8JXp/wcBCy3pENnCgBR9bN6JsY4OmhfUtIHe3ZW0mawA7+RDAcMLrMIZaf03NlQiX9DGyB8h4g==}
    engines: {node: '>=12'}
    cpu: [arm64]
    os: [freebsd]

  '@esbuild/freebsd-x64@0.21.5':
    resolution: {integrity: sha512-J95kNBj1zkbMXtHVH29bBriQygMXqoVQOQYA+ISs0/2l3T9/kj42ow2mpqerRBxDJnmkUDCaQT/dfNXWX/ZZCQ==}
    engines: {node: '>=12'}
    cpu: [x64]
    os: [freebsd]

  '@esbuild/linux-arm64@0.21.5':
    resolution: {integrity: sha512-ibKvmyYzKsBeX8d8I7MH/TMfWDXBF3db4qM6sy+7re0YXya+K1cem3on9XgdT2EQGMu4hQyZhan7TeQ8XkGp4Q==}
    engines: {node: '>=12'}
    cpu: [arm64]
    os: [linux]

  '@esbuild/linux-arm@0.21.5':
    resolution: {integrity: sha512-bPb5AHZtbeNGjCKVZ9UGqGwo8EUu4cLq68E95A53KlxAPRmUyYv2D6F0uUI65XisGOL1hBP5mTronbgo+0bFcA==}
    engines: {node: '>=12'}
    cpu: [arm]
    os: [linux]

  '@esbuild/linux-ia32@0.21.5':
    resolution: {integrity: sha512-YvjXDqLRqPDl2dvRODYmmhz4rPeVKYvppfGYKSNGdyZkA01046pLWyRKKI3ax8fbJoK5QbxblURkwK/MWY18Tg==}
    engines: {node: '>=12'}
    cpu: [ia32]
    os: [linux]

  '@esbuild/linux-loong64@0.21.5':
    resolution: {integrity: sha512-uHf1BmMG8qEvzdrzAqg2SIG/02+4/DHB6a9Kbya0XDvwDEKCoC8ZRWI5JJvNdUjtciBGFQ5PuBlpEOXQj+JQSg==}
    engines: {node: '>=12'}
    cpu: [loong64]
    os: [linux]

  '@esbuild/linux-mips64el@0.21.5':
    resolution: {integrity: sha512-IajOmO+KJK23bj52dFSNCMsz1QP1DqM6cwLUv3W1QwyxkyIWecfafnI555fvSGqEKwjMXVLokcV5ygHW5b3Jbg==}
    engines: {node: '>=12'}
    cpu: [mips64el]
    os: [linux]

  '@esbuild/linux-ppc64@0.21.5':
    resolution: {integrity: sha512-1hHV/Z4OEfMwpLO8rp7CvlhBDnjsC3CttJXIhBi+5Aj5r+MBvy4egg7wCbe//hSsT+RvDAG7s81tAvpL2XAE4w==}
    engines: {node: '>=12'}
    cpu: [ppc64]
    os: [linux]

  '@esbuild/linux-riscv64@0.21.5':
    resolution: {integrity: sha512-2HdXDMd9GMgTGrPWnJzP2ALSokE/0O5HhTUvWIbD3YdjME8JwvSCnNGBnTThKGEB91OZhzrJ4qIIxk/SBmyDDA==}
    engines: {node: '>=12'}
    cpu: [riscv64]
    os: [linux]

  '@esbuild/linux-s390x@0.21.5':
    resolution: {integrity: sha512-zus5sxzqBJD3eXxwvjN1yQkRepANgxE9lgOW2qLnmr8ikMTphkjgXu1HR01K4FJg8h1kEEDAqDcZQtbrRnB41A==}
    engines: {node: '>=12'}
    cpu: [s390x]
    os: [linux]

  '@esbuild/linux-x64@0.21.5':
    resolution: {integrity: sha512-1rYdTpyv03iycF1+BhzrzQJCdOuAOtaqHTWJZCWvijKD2N5Xu0TtVC8/+1faWqcP9iBCWOmjmhoH94dH82BxPQ==}
    engines: {node: '>=12'}
    cpu: [x64]
    os: [linux]

  '@esbuild/netbsd-x64@0.21.5':
    resolution: {integrity: sha512-Woi2MXzXjMULccIwMnLciyZH4nCIMpWQAs049KEeMvOcNADVxo0UBIQPfSmxB3CWKedngg7sWZdLvLczpe0tLg==}
    engines: {node: '>=12'}
    cpu: [x64]
    os: [netbsd]

  '@esbuild/openbsd-x64@0.21.5':
    resolution: {integrity: sha512-HLNNw99xsvx12lFBUwoT8EVCsSvRNDVxNpjZ7bPn947b8gJPzeHWyNVhFsaerc0n3TsbOINvRP2byTZ5LKezow==}
    engines: {node: '>=12'}
    cpu: [x64]
    os: [openbsd]

  '@esbuild/sunos-x64@0.21.5':
    resolution: {integrity: sha512-6+gjmFpfy0BHU5Tpptkuh8+uw3mnrvgs+dSPQXQOv3ekbordwnzTVEb4qnIvQcYXq6gzkyTnoZ9dZG+D4garKg==}
    engines: {node: '>=12'}
    cpu: [x64]
    os: [sunos]

  '@esbuild/win32-arm64@0.21.5':
    resolution: {integrity: sha512-Z0gOTd75VvXqyq7nsl93zwahcTROgqvuAcYDUr+vOv8uHhNSKROyU961kgtCD1e95IqPKSQKH7tBTslnS3tA8A==}
    engines: {node: '>=12'}
    cpu: [arm64]
    os: [win32]

  '@esbuild/win32-ia32@0.21.5':
    resolution: {integrity: sha512-SWXFF1CL2RVNMaVs+BBClwtfZSvDgtL//G/smwAc5oVK/UPu2Gu9tIaRgFmYFFKrmg3SyAjSrElf0TiJ1v8fYA==}
    engines: {node: '>=12'}
    cpu: [ia32]
    os: [win32]

  '@esbuild/win32-x64@0.21.5':
    resolution: {integrity: sha512-tQd/1efJuzPC6rCFwEvLtci/xNFcTZknmXs98FYDfGE4wP9ClFV98nyKrzJKVPMhdDnjzLhdUyMX4PsQAPjwIw==}
    engines: {node: '>=12'}
    cpu: [x64]
    os: [win32]

  '@isaacs/cliui@8.0.2':
    resolution: {integrity: sha512-O8jcjabXaleOG9DQ0+ARXWZBTfnP4WNAqzuiJK7ll44AmxGKv/J2M4TPjxjY3znBCfvBXFzucm1twdyFybFqEA==}
    engines: {node: '>=12'}

  '@jridgewell/gen-mapping@0.3.13':
    resolution: {integrity: sha512-2kkt/7niJ6MgEPxF0bYdQ6etZaA+fQvDcLKckhy1yIQOzaoKjBBjSj63/aLVjYE3qhRt5dvM+uUyfCg6UKCBbA==}

  '@jridgewell/remapping@2.3.5':
    resolution: {integrity: sha512-LI9u/+laYG4Ds1TDKSJW2YPrIlcVYOwi2fUC6xB43lueCjgxV4lffOCZCtYFiH6TNOX+tQKXx97T4IKHbhyHEQ==}

  '@jridgewell/resolve-uri@3.1.2':
    resolution: {integrity: sha512-bRISgCIjP20/tbWSPWMEi54QVPRZExkuD9lJL+UIxUKtwVJA8wW1Trb1jMs1RFXo1CBTNZ/5hpC9QvmKWdopKw==}
    engines: {node: '>=6.0.0'}

  '@jridgewell/sourcemap-codec@1.5.5':
    resolution: {integrity: sha512-cYQ9310grqxueWbl+WuIUIaiUaDcj7WOq5fVhEljNVgRfOUhY9fy2zTvfoqWsnebh8Sl70VScFbICvJnLKB0Og==}

  '@jridgewell/trace-mapping@0.3.30':
    resolution: {integrity: sha512-GQ7Nw5G2lTu/BtHTKfXhKHok2WGetd4XYcVKGx00SjAk8GMwgJM3zr6zORiPGuOE+/vkc90KtTosSSvaCjKb2Q==}

  '@nodelib/fs.scandir@2.1.5':
    resolution: {integrity: sha512-vq24Bq3ym5HEQm2NKCr3yXDwjc7vTsEThRDnkp2DK9p1uqLR+DHurm/NOTo0KG7HYHU7eppKZj3MyqYuMBf62g==}
    engines: {node: '>= 8'}

  '@nodelib/fs.stat@2.0.5':
    resolution: {integrity: sha512-RkhPPp2zrqDAQA/2jNhnztcPAlv64XdhIp7a7454A5ovI7Bukxgt7MX7udwAu3zg1DcpPU0rz3VV1SeaqvY4+A==}
    engines: {node: '>= 8'}

  '@nodelib/fs.walk@1.2.8':
    resolution: {integrity: sha512-oGB+UxlgWcgQkgwo8GcEGwemoTFt3FIO9ababBmaGwXIoBKZ+GTy0pP185beGg7Llih/NSHSV2XAs1lnznocSg==}
    engines: {node: '>= 8'}

  '@pkgjs/parseargs@0.11.0':
    resolution: {integrity: sha512-+1VkjdD0QBLPodGrJUeqarH8VAIvQODIbwh9XpP5Syisf7YoQgsJKPNFoqqLQlu+VQ/tVSshMR6loPMn8U+dPg==}
    engines: {node: '>=14'}

  '@rolldown/pluginutils@1.0.0-beta.27':
    resolution: {integrity: sha512-+d0F4MKMCbeVUJwG96uQ4SgAznZNSq93I3V+9NHA4OpvqG8mRCpGdKmK8l/dl02h2CCDHwW2FqilnTyDcAnqjA==}

  '@rollup/rollup-android-arm-eabi@4.50.1':
    resolution: {integrity: sha512-HJXwzoZN4eYTdD8bVV22DN8gsPCAj3V20NHKOs8ezfXanGpmVPR7kalUHd+Y31IJp9stdB87VKPFbsGY3H/2ag==}
    cpu: [arm]
    os: [android]

  '@rollup/rollup-android-arm64@4.50.1':
    resolution: {integrity: sha512-PZlsJVcjHfcH53mOImyt3bc97Ep3FJDXRpk9sMdGX0qgLmY0EIWxCag6EigerGhLVuL8lDVYNnSo8qnTElO4xw==}
    cpu: [arm64]
    os: [android]

  '@rollup/rollup-darwin-arm64@4.50.1':
    resolution: {integrity: sha512-xc6i2AuWh++oGi4ylOFPmzJOEeAa2lJeGUGb4MudOtgfyyjr4UPNK+eEWTPLvmPJIY/pgw6ssFIox23SyrkkJw==}
    cpu: [arm64]
    os: [darwin]

  '@rollup/rollup-darwin-x64@4.50.1':
    resolution: {integrity: sha512-2ofU89lEpDYhdLAbRdeyz/kX3Y2lpYc6ShRnDjY35bZhd2ipuDMDi6ZTQ9NIag94K28nFMofdnKeHR7BT0CATw==}
    cpu: [x64]
    os: [darwin]

  '@rollup/rollup-freebsd-arm64@4.50.1':
    resolution: {integrity: sha512-wOsE6H2u6PxsHY/BeFHA4VGQN3KUJFZp7QJBmDYI983fgxq5Th8FDkVuERb2l9vDMs1D5XhOrhBrnqcEY6l8ZA==}
    cpu: [arm64]
    os: [freebsd]

  '@rollup/rollup-freebsd-x64@4.50.1':
    resolution: {integrity: sha512-A/xeqaHTlKbQggxCqispFAcNjycpUEHP52mwMQZUNqDUJFFYtPHCXS1VAG29uMlDzIVr+i00tSFWFLivMcoIBQ==}
    cpu: [x64]
    os: [freebsd]

  '@rollup/rollup-linux-arm-gnueabihf@4.50.1':
    resolution: {integrity: sha512-54v4okehwl5TaSIkpp97rAHGp7t3ghinRd/vyC1iXqXMfjYUTm7TfYmCzXDoHUPTTf36L8pr0E7YsD3CfB3ZDg==}
    cpu: [arm]
    os: [linux]

  '@rollup/rollup-linux-arm-musleabihf@4.50.1':
    resolution: {integrity: sha512-p/LaFyajPN/0PUHjv8TNyxLiA7RwmDoVY3flXHPSzqrGcIp/c2FjwPPP5++u87DGHtw+5kSH5bCJz0mvXngYxw==}
    cpu: [arm]
    os: [linux]

  '@rollup/rollup-linux-arm64-gnu@4.50.1':
    resolution: {integrity: sha512-2AbMhFFkTo6Ptna1zO7kAXXDLi7H9fGTbVaIq2AAYO7yzcAsuTNWPHhb2aTA6GPiP+JXh85Y8CiS54iZoj4opw==}
    cpu: [arm64]
    os: [linux]

  '@rollup/rollup-linux-arm64-musl@4.50.1':
    resolution: {integrity: sha512-Cgef+5aZwuvesQNw9eX7g19FfKX5/pQRIyhoXLCiBOrWopjo7ycfB292TX9MDcDijiuIJlx1IzJz3IoCPfqs9w==}
    cpu: [arm64]
    os: [linux]

  '@rollup/rollup-linux-loongarch64-gnu@4.50.1':
    resolution: {integrity: sha512-RPhTwWMzpYYrHrJAS7CmpdtHNKtt2Ueo+BlLBjfZEhYBhK00OsEqM08/7f+eohiF6poe0YRDDd8nAvwtE/Y62Q==}
    cpu: [loong64]
    os: [linux]

  '@rollup/rollup-linux-ppc64-gnu@4.50.1':
    resolution: {integrity: sha512-eSGMVQw9iekut62O7eBdbiccRguuDgiPMsw++BVUg+1K7WjZXHOg/YOT9SWMzPZA+w98G+Fa1VqJgHZOHHnY0Q==}
    cpu: [ppc64]
    os: [linux]

  '@rollup/rollup-linux-riscv64-gnu@4.50.1':
    resolution: {integrity: sha512-S208ojx8a4ciIPrLgazF6AgdcNJzQE4+S9rsmOmDJkusvctii+ZvEuIC4v/xFqzbuP8yDjn73oBlNDgF6YGSXQ==}
    cpu: [riscv64]
    os: [linux]

  '@rollup/rollup-linux-riscv64-musl@4.50.1':
    resolution: {integrity: sha512-3Ag8Ls1ggqkGUvSZWYcdgFwriy2lWo+0QlYgEFra/5JGtAd6C5Hw59oojx1DeqcA2Wds2ayRgvJ4qxVTzCHgzg==}
    cpu: [riscv64]
    os: [linux]

  '@rollup/rollup-linux-s390x-gnu@4.50.1':
    resolution: {integrity: sha512-t9YrKfaxCYe7l7ldFERE1BRg/4TATxIg+YieHQ966jwvo7ddHJxPj9cNFWLAzhkVsbBvNA4qTbPVNsZKBO4NSg==}
    cpu: [s390x]
    os: [linux]

  '@rollup/rollup-linux-x64-gnu@4.50.1':
    resolution: {integrity: sha512-MCgtFB2+SVNuQmmjHf+wfI4CMxy3Tk8XjA5Z//A0AKD7QXUYFMQcns91K6dEHBvZPCnhJSyDWLApk40Iq/H3tA==}
    cpu: [x64]
    os: [linux]

  '@rollup/rollup-linux-x64-musl@4.50.1':
    resolution: {integrity: sha512-nEvqG+0jeRmqaUMuwzlfMKwcIVffy/9KGbAGyoa26iu6eSngAYQ512bMXuqqPrlTyfqdlB9FVINs93j534UJrg==}
    cpu: [x64]
    os: [linux]

  '@rollup/rollup-openharmony-arm64@4.50.1':
    resolution: {integrity: sha512-RDsLm+phmT3MJd9SNxA9MNuEAO/J2fhW8GXk62G/B4G7sLVumNFbRwDL6v5NrESb48k+QMqdGbHgEtfU0LCpbA==}
    cpu: [arm64]
    os: [openharmony]

  '@rollup/rollup-win32-arm64-msvc@4.50.1':
    resolution: {integrity: sha512-hpZB/TImk2FlAFAIsoElM3tLzq57uxnGYwplg6WDyAxbYczSi8O2eQ+H2Lx74504rwKtZ3N2g4bCUkiamzS6TQ==}
    cpu: [arm64]
    os: [win32]

  '@rollup/rollup-win32-ia32-msvc@4.50.1':
    resolution: {integrity: sha512-SXjv8JlbzKM0fTJidX4eVsH+Wmnp0/WcD8gJxIZyR6Gay5Qcsmdbi9zVtnbkGPG8v2vMR1AD06lGWy5FLMcG7A==}
    cpu: [ia32]
    os: [win32]

  '@rollup/rollup-win32-x64-msvc@4.50.1':
    resolution: {integrity: sha512-StxAO/8ts62KZVRAm4JZYq9+NqNsV7RvimNK+YM7ry//zebEH6meuugqW/P5OFUCjyQgui+9fUxT6d5NShvMvA==}
    cpu: [x64]
    os: [win32]

  '@types/babel__core@7.20.5':
    resolution: {integrity: sha512-qoQprZvz5wQFJwMDqeseRXWv3rqMvhgpbXFfVyWhbx9X47POIA6i/+dXefEmZKoAgOaTdaIgNSMqMIU61yRyzA==}

  '@types/babel__generator@7.27.0':
    resolution: {integrity: sha512-ufFd2Xi92OAVPYsy+P4n7/U7e68fex0+Ee8gSG9KX7eo084CWiQ4sdxktvdl0bOPupXtVJPY19zk6EwWqUQ8lg==}

  '@types/babel__template@7.4.4':
    resolution: {integrity: sha512-h/NUaSyG5EyxBIp8YRxo4RMe2/qQgvyowRwVMzhYhBCONbW8PUsg4lkFMrhgZhUe5z3L3MiLDuvyJ/CaPa2A8A==}

  '@types/babel__traverse@7.28.0':
    resolution: {integrity: sha512-8PvcXf70gTDZBgt9ptxJ8elBeBjcLOAcOtoO/mPJjtji1+CdGbHgm77om1GrsPxsiE+uXIpNSK64UYaIwQXd4Q==}

  '@types/estree@1.0.8':
    resolution: {integrity: sha512-dWHzHa2WqEXI/O1E9OjrocMTKJl2mSrEolh1Iomrv6U+JuNwaHXsXx9bLu5gG7BUWFIN0skIQJQ/L1rIex4X6w==}

  '@vitejs/plugin-react@4.7.0':
    resolution: {integrity: sha512-gUu9hwfWvvEDBBmgtAowQCojwZmJ5mcLn3aufeCsitijs3+f2NsrPtlAWIR6OPiqljl96GVCUbLe0HyqIpVaoA==}
    engines: {node: ^14.18.0 || >=16.0.0}
    peerDependencies:
      vite: ^4.2.0 || ^5.0.0 || ^6.0.0 || ^7.0.0

  ansi-regex@5.0.1:
    resolution: {integrity: sha512-quJQXlTSUGL2LH9SUXo8VwsY4soanhgo6LNSm84E1LBcE8s3O0wpdiRzyR9z/ZZJMlMWv37qOOb9pdJlMUEKFQ==}
    engines: {node: '>=8'}

  ansi-regex@6.2.0:
    resolution: {integrity: sha512-TKY5pyBkHyADOPYlRT9Lx6F544mPl0vS5Ew7BJ45hA08Q+t3GjbueLliBWN3sMICk6+y7HdyxSzC4bWS8baBdg==}
    engines: {node: '>=12'}

  ansi-styles@4.3.0:
    resolution: {integrity: sha512-zbB9rCJAT1rbjiVDb2hqKFHNYLxgtk8NURxZ3IZwD3F6NtxbXZQCnnSi1Lkx+IDohdPlFp222wVALIheZJQSEg==}
    engines: {node: '>=8'}

  ansi-styles@6.2.1:
    resolution: {integrity: sha512-bN798gFfQX+viw3R7yrGWRqnrN2oRkEkUjjl4JNn4E8GxxbjtG3FbrEIIY3l8/hrwUwIeCZvi4QuOTP4MErVug==}
    engines: {node: '>=12'}

  any-promise@1.3.0:
    resolution: {integrity: sha512-7UvmKalWRt1wgjL1RrGxoSJW/0QZFIegpeGvZG9kjp8vrRu55XTHbwnqq2GpXm9uLbcuhxm3IqX9OB4MZR1b2A==}

  anymatch@3.1.3:
    resolution: {integrity: sha512-KMReFUr0B4t+D+OBkjR3KYqvocp2XaSzO55UcB6mgQMd3KbcE+mWTyvVV7D/zsdEbNnV6acZUutkiHQXvTr1Rw==}
    engines: {node: '>= 8'}

  arg@5.0.2:
    resolution: {integrity: sha512-PYjyFOLKQ9y57JvQ6QLo8dAgNqswh8M1RMJYdQduT6xbWSgK36P/Z/v+p888pM69jMMfS8Xd8F6I1kQ/I9HUGg==}

  autoprefixer@10.4.21:
    resolution: {integrity: sha512-O+A6LWV5LDHSJD3LjHYoNi4VLsj/Whi7k6zG12xTYaU4cQ8oxQGckXNX8cRHK5yOZ/ppVHe0ZBXGzSV9jXdVbQ==}
    engines: {node: ^10 || ^12 || >=14}
    hasBin: true
    peerDependencies:
      postcss: ^8.1.0

  balanced-match@1.0.2:
    resolution: {integrity: sha512-3oSeUO0TMV67hN1AmbXsK4yaqU7tjiHlbxRDZOpH0KW9+CeX4bRAaX0Anxt0tx2MrpRpWwQaPwIlISEJhYU5Pw==}

  binary-extensions@2.3.0:
    resolution: {integrity: sha512-Ceh+7ox5qe7LJuLHoY0feh3pHuUDHAcRUeyL2VYghZwfpkNIy/+8Ocg0a3UuSoYzavmylwuLWQOf3hl0jjMMIw==}
    engines: {node: '>=8'}

  brace-expansion@2.0.2:
    resolution: {integrity: sha512-Jt0vHyM+jmUBqojB7E1NIYadt0vI0Qxjxd2TErW94wDz+E2LAm5vKMXXwg6ZZBTHPuUlDgQHKXvjGBdfcF1ZDQ==}

  braces@3.0.3:
    resolution: {integrity: sha512-yQbXgO/OSZVD2IsiLlro+7Hf6Q18EJrKSEsdoMzKePKXct3gvD8oLcOQdIzGupr5Fj+EDe8gO/lxc1BzfMpxvA==}
    engines: {node: '>=8'}

  browserslist@4.25.4:
    resolution: {integrity: sha512-4jYpcjabC606xJ3kw2QwGEZKX0Aw7sgQdZCvIK9dhVSPh76BKo+C+btT1RRofH7B+8iNpEbgGNVWiLki5q93yg==}
    engines: {node: ^6 || ^7 || ^8 || ^9 || ^10 || ^11 || ^12 || >=13.7}
    hasBin: true

  camelcase-css@2.0.1:
    resolution: {integrity: sha512-QOSvevhslijgYwRx6Rv7zKdMF8lbRmx+uQGx2+vDc+KI/eBnsy9kit5aj23AgGu3pa4t9AgwbnXWqS+iOY+2aA==}
    engines: {node: '>= 6'}

  caniuse-lite@1.0.30001741:
    resolution: {integrity: sha512-QGUGitqsc8ARjLdgAfxETDhRbJ0REsP6O3I96TAth/mVjh2cYzN2u+3AzPP3aVSm2FehEItaJw1xd+IGBXWeSw==}

  chokidar@3.6.0:
    resolution: {integrity: sha512-7VT13fmjotKpGipCW9JEQAusEPE+Ei8nl6/g4FBAmIm0GOOLMua9NDDo/DWp0ZAxCr3cPq5ZpBqmPAQgDda2Pw==}
    engines: {node: '>= 8.10.0'}

  color-convert@2.0.1:
    resolution: {integrity: sha512-RRECPsj7iu/xb5oKYcsFHSppFNnsj/52OVTRKb4zP5onXwVF3zVmmToNcOfGC+CRDpfK/U584fMg38ZHCaElKQ==}
    engines: {node: '>=7.0.0'}

  color-name@1.1.4:
    resolution: {integrity: sha512-dOy+3AuW3a2wNbZHIuMZpTcgjGuLU/uBL/ubcZF9OXbDo8ff4O8yVp5Bf0efS8uEoYo5q4Fx7dY9OgQGXgAsQA==}

  commander@4.1.1:
    resolution: {integrity: sha512-NOKm8xhkzAjzFx8B2v5OAHT+u5pRQc2UCa2Vq9jYL/31o2wi9mxBA7LIFs3sV5VSC49z6pEhfbMULvShKj26WA==}
    engines: {node: '>= 6'}

  commander@7.2.0:
    resolution: {integrity: sha512-QrWXB+ZQSVPmIWIhtEO9H+gwHaMGYiF5ChvoJ+K9ZGHG/sVsa6yiesAD1GC/x46sET00Xlwo1u49RVVVzvcSkw==}
    engines: {node: '>= 10'}

  convert-source-map@2.0.0:
    resolution: {integrity: sha512-Kvp459HrV2FEJ1CAsi1Ku+MY3kasH19TFykTz2xWmMeq6bk2NU3XXvfJ+Q61m0xktWwt+1HSYf3JZsTms3aRJg==}

  cross-spawn@7.0.6:
    resolution: {integrity: sha512-uV2QOWP2nWzsy2aMp8aRibhi9dlzF5Hgh5SHaB9OiTGEyDTiJJyx0uy51QXdyWbtAHNua4XJzUKca3OzKUd3vA==}
    engines: {node: '>= 8'}

  cssesc@3.0.0:
    resolution: {integrity: sha512-/Tb/JcjK111nNScGob5MNtsntNM1aCNUDipB/TkwZFhyDrrE47SOx/18wF2bbjgc3ZzCSKW1T5nt5EbFoAz/Vg==}
    engines: {node: '>=4'}
    hasBin: true

  d3-array@3.2.4:
    resolution: {integrity: sha512-tdQAmyA18i4J7wprpYq8ClcxZy3SC31QMeByyCFyRt7BVHdREQZ5lpzoe5mFEYZUWe+oq8HBvk9JjpibyEV4Jg==}
    engines: {node: '>=12'}

  d3-axis@3.0.0:
    resolution: {integrity: sha512-IH5tgjV4jE/GhHkRV0HiVYPDtvfjHQlQfJHs0usq7M30XcSBvOotpmH1IgkcXsO/5gEQZD43B//fc7SRT5S+xw==}
    engines: {node: '>=12'}

  d3-brush@3.0.0:
    resolution: {integrity: sha512-ALnjWlVYkXsVIGlOsuWH1+3udkYFI48Ljihfnh8FZPF2QS9o+PzGLBslO0PjzVoHLZ2KCVgAM8NVkXPJB2aNnQ==}
    engines: {node: '>=12'}

  d3-chord@3.0.1:
    resolution: {integrity: sha512-VE5S6TNa+j8msksl7HwjxMHDM2yNK3XCkusIlpX5kwauBfXuyLAtNg9jCp/iHH61tgI4sb6R/EIMWCqEIdjT/g==}
    engines: {node: '>=12'}

  d3-color@3.1.0:
    resolution: {integrity: sha512-zg/chbXyeBtMQ1LbD/WSoW2DpC3I0mpmPdW+ynRTj/x2DAWYrIY7qeZIHidozwV24m4iavr15lNwIwLxRmOxhA==}
    engines: {node: '>=12'}

  d3-contour@4.0.2:
    resolution: {integrity: sha512-4EzFTRIikzs47RGmdxbeUvLWtGedDUNkTcmzoeyg4sP/dvCexO47AaQL7VKy/gul85TOxw+IBgA8US2xwbToNA==}
    engines: {node: '>=12'}

  d3-delaunay@6.0.4:
    resolution: {integrity: sha512-mdjtIZ1XLAM8bm/hx3WwjfHt6Sggek7qH043O8KEjDXN40xi3vx/6pYSVTwLjEgiXQTbvaouWKynLBiUZ6SK6A==}
    engines: {node: '>=12'}

  d3-dispatch@3.0.1:
    resolution: {integrity: sha512-rzUyPU/S7rwUflMyLc1ETDeBj0NRuHKKAcvukozwhshr6g6c5d8zh4c2gQjY2bZ0dXeGLWc1PF174P2tVvKhfg==}
    engines: {node: '>=12'}

  d3-drag@3.0.0:
    resolution: {integrity: sha512-pWbUJLdETVA8lQNJecMxoXfH6x+mO2UQo8rSmZ+QqxcbyA3hfeprFgIT//HW2nlHChWeIIMwS2Fq+gEARkhTkg==}
    engines: {node: '>=12'}

  d3-dsv@3.0.1:
    resolution: {integrity: sha512-UG6OvdI5afDIFP9w4G0mNq50dSOsXHJaRE8arAS5o9ApWnIElp8GZw1Dun8vP8OyHOZ/QJUKUJwxiiCCnUwm+Q==}
    engines: {node: '>=12'}
    hasBin: true

  d3-ease@3.0.1:
    resolution: {integrity: sha512-wR/XK3D3XcLIZwpbvQwQ5fK+8Ykds1ip7A2Txe0yxncXSdq1L9skcG7blcedkOX+ZcgxGAmLX1FrRGbADwzi0w==}
    engines: {node: '>=12'}

  d3-fetch@3.0.1:
    resolution: {integrity: sha512-kpkQIM20n3oLVBKGg6oHrUchHM3xODkTzjMoj7aWQFq5QEM+R6E4WkzT5+tojDY7yjez8KgCBRoj4aEr99Fdqw==}
    engines: {node: '>=12'}

  d3-force@3.0.0:
    resolution: {integrity: sha512-zxV/SsA+U4yte8051P4ECydjD/S+qeYtnaIyAs9tgHCqfguma/aAQDjo85A9Z6EKhBirHRJHXIgJUlffT4wdLg==}
    engines: {node: '>=12'}

  d3-format@3.1.0:
    resolution: {integrity: sha512-YyUI6AEuY/Wpt8KWLgZHsIU86atmikuoOmCfommt0LYHiQSPjvX2AcFc38PX0CBpr2RCyZhjex+NS/LPOv6YqA==}
    engines: {node: '>=12'}

  d3-geo@3.1.1:
    resolution: {integrity: sha512-637ln3gXKXOwhalDzinUgY83KzNWZRKbYubaG+fGVuc/dxO64RRljtCTnf5ecMyE1RIdtqpkVcq0IbtU2S8j2Q==}
    engines: {node: '>=12'}

  d3-hierarchy@3.1.2:
    resolution: {integrity: sha512-FX/9frcub54beBdugHjDCdikxThEqjnR93Qt7PvQTOHxyiNCAlvMrHhclk3cD5VeAaq9fxmfRp+CnWw9rEMBuA==}
    engines: {node: '>=12'}

  d3-interpolate@3.0.1:
    resolution: {integrity: sha512-3bYs1rOD33uo8aqJfKP3JWPAibgw8Zm2+L9vBKEHJ2Rg+viTR7o5Mmv5mZcieN+FRYaAOWX5SJATX6k1PWz72g==}
    engines: {node: '>=12'}

  d3-path@3.1.0:
    resolution: {integrity: sha512-p3KP5HCf/bvjBSSKuXid6Zqijx7wIfNW+J/maPs+iwR35at5JCbLUT0LzF1cnjbCHWhqzQTIN2Jpe8pRebIEFQ==}
    engines: {node: '>=12'}

  d3-polygon@3.0.1:
    resolution: {integrity: sha512-3vbA7vXYwfe1SYhED++fPUQlWSYTTGmFmQiany/gdbiWgU/iEyQzyymwL9SkJjFFuCS4902BSzewVGsHHmHtXg==}
    engines: {node: '>=12'}

  d3-quadtree@3.0.1:
    resolution: {integrity: sha512-04xDrxQTDTCFwP5H6hRhsRcb9xxv2RzkcsygFzmkSIOJy3PeRJP7sNk3VRIbKXcog561P9oU0/rVH6vDROAgUw==}
    engines: {node: '>=12'}

  d3-random@3.0.1:
    resolution: {integrity: sha512-FXMe9GfxTxqd5D6jFsQ+DJ8BJS4E/fT5mqqdjovykEB2oFbTMDVdg1MGFxfQW+FBOGoB++k8swBrgwSHT1cUXQ==}
    engines: {node: '>=12'}

  d3-scale-chromatic@3.1.0:
    resolution: {integrity: sha512-A3s5PWiZ9YCXFye1o246KoscMWqf8BsD9eRiJ3He7C9OBaxKhAd5TFCdEx/7VbKtxxTsu//1mMJFrEt572cEyQ==}
    engines: {node: '>=12'}

  d3-scale@4.0.2:
    resolution: {integrity: sha512-GZW464g1SH7ag3Y7hXjf8RoUuAFIqklOAq3MRl4OaWabTFJY9PN/E1YklhXLh+OQ3fM9yS2nOkCoS+WLZ6kvxQ==}
    engines: {node: '>=12'}

  d3-selection@3.0.0:
    resolution: {integrity: sha512-fmTRWbNMmsmWq6xJV8D19U/gw/bwrHfNXxrIN+HfZgnzqTHp9jOmKMhsTUjXOJnZOdZY9Q28y4yebKzqDKlxlQ==}
    engines: {node: '>=12'}

  d3-shape@3.2.0:
    resolution: {integrity: sha512-SaLBuwGm3MOViRq2ABk3eLoxwZELpH6zhl3FbAoJ7Vm1gofKx6El1Ib5z23NUEhF9AsGl7y+dzLe5Cw2AArGTA==}
    engines: {node: '>=12'}

  d3-time-format@4.1.0:
    resolution: {integrity: sha512-dJxPBlzC7NugB2PDLwo9Q8JiTR3M3e4/XANkreKSUxF8vvXKqm1Yfq4Q5dl8budlunRVlUUaDUgFt7eA8D6NLg==}
    engines: {node: '>=12'}

  d3-time@3.1.0:
    resolution: {integrity: sha512-VqKjzBLejbSMT4IgbmVgDjpkYrNWUYJnbCGo874u7MMKIWsILRX+OpX/gTk8MqjpT1A/c6HY2dCA77ZN0lkQ2Q==}
    engines: {node: '>=12'}

  d3-timer@3.0.1:
    resolution: {integrity: sha512-ndfJ/JxxMd3nw31uyKoY2naivF+r29V+Lc0svZxe1JvvIRmi8hUsrMvdOwgS1o6uBHmiz91geQ0ylPP0aj1VUA==}
    engines: {node: '>=12'}

  d3-transition@3.0.1:
    resolution: {integrity: sha512-ApKvfjsSR6tg06xrL434C0WydLr7JewBB3V+/39RMHsaXTOG0zmt/OAXeng5M5LBm0ojmxJrpomQVZ1aPvBL4w==}
    engines: {node: '>=12'}
    peerDependencies:
      d3-selection: 2 - 3

  d3-zoom@3.0.0:
    resolution: {integrity: sha512-b8AmV3kfQaqWAuacbPuNbL6vahnOJflOhexLzMMNLga62+/nh0JzvJ0aO/5a5MVgUFGS7Hu1P9P03o3fJkDCyw==}
    engines: {node: '>=12'}

  d3@7.9.0:
    resolution: {integrity: sha512-e1U46jVP+w7Iut8Jt8ri1YsPOvFpg46k+K8TpCb0P+zjCkjkPnV7WzfDJzMHy1LnA+wj5pLT1wjO901gLXeEhA==}
    engines: {node: '>=12'}

  debug@4.4.1:
    resolution: {integrity: sha512-KcKCqiftBJcZr++7ykoDIEwSa3XWowTfNPo92BYxjXiyYEVrUQh2aLyhxBCwww+heortUFxEJYcRzosstTEBYQ==}
    engines: {node: '>=6.0'}
    peerDependencies:
      supports-color: '*'
    peerDependenciesMeta:
      supports-color:
        optional: true

  delaunator@5.0.1:
    resolution: {integrity: sha512-8nvh+XBe96aCESrGOqMp/84b13H9cdKbG5P2ejQCh4d4sK9RL4371qou9drQjMhvnPmhWl5hnmqbEE0fXr9Xnw==}

  didyoumean@1.2.2:
    resolution: {integrity: sha512-gxtyfqMg7GKyhQmb056K7M3xszy/myH8w+B4RT+QXBQsvAOdc3XymqDDPHx1BgPgsdAA5SIifona89YtRATDzw==}

  dlv@1.1.3:
    resolution: {integrity: sha512-+HlytyjlPKnIG8XuRG8WvmBP8xs8P71y+SKKS6ZXWoEgLuePxtDoUEiH7WkdePWrQ5JBpE6aoVqfZfJUQkjXwA==}

  eastasianwidth@0.2.0:
    resolution: {integrity: sha512-I88TYZWc9XiYHRQ4/3c5rjjfgkjhLyW2luGIheGERbNQ6OY7yTybanSpDXZa8y7VUP9YmDcYa+eyq4ca7iLqWA==}

  electron-to-chromium@1.5.214:
    resolution: {integrity: sha512-TpvUNdha+X3ybfU78NoQatKvQEm1oq3lf2QbnmCEdw+Bd9RuIAY+hJTvq1avzHM0f7EJfnH3vbCnbzKzisc/9Q==}

  emoji-regex@8.0.0:
    resolution: {integrity: sha512-MSjYzcWNOA0ewAHpz0MxpYFvwg6yjy1NG3xteoqz644VCo/RPgnr1/GGt+ic3iJTzQ8Eu3TdM14SawnVUmGE6A==}

  emoji-regex@9.2.2:
    resolution: {integrity: sha512-L18DaJsXSUk2+42pv8mLs5jJT2hqFkFE4j21wOmgbUqsZ2hL72NsUU785g9RXgo3s0ZNgVl42TiHp3ZtOv/Vyg==}

  esbuild@0.21.5:
    resolution: {integrity: sha512-mg3OPMV4hXywwpoDxu3Qda5xCKQi+vCTZq8S9J/EpkhB2HzKXq4SNFZE3+NK93JYxc8VMSep+lOUSC/RVKaBqw==}
    engines: {node: '>=12'}
    hasBin: true

  escalade@3.2.0:
    resolution: {integrity: sha512-WUj2qlxaQtO4g6Pq5c29GTcWGDyd8itL8zTlipgECz3JesAiiOKotd8JU6otB3PACgG6xkJUyVhboMS+bje/jA==}
    engines: {node: '>=6'}

  fast-glob@3.3.3:
    resolution: {integrity: sha512-7MptL8U0cqcFdzIzwOTHoilX9x5BrNqye7Z/LuC7kCMRio1EMSyqRK3BEAUD7sXRq4iT4AzTVuZdhgQ2TCvYLg==}
    engines: {node: '>=8.6.0'}

  fastq@1.19.1:
    resolution: {integrity: sha512-GwLTyxkCXjXbxqIhTsMI2Nui8huMPtnxg7krajPJAjnEG/iiOS7i+zCtWGZR9G0NBKbXKh6X9m9UIsYX/N6vvQ==}

  fill-range@7.1.1:
    resolution: {integrity: sha512-YsGpe3WHLK8ZYi4tWDg2Jy3ebRz2rXowDxnld4bkQB00cc/1Zw9AWnC0i9ztDJitivtQvaI9KaLyKrc+hBW0yg==}
    engines: {node: '>=8'}

  foreground-child@3.3.1:
    resolution: {integrity: sha512-gIXjKqtFuWEgzFRJA9WCQeSJLZDjgJUOMCMzxtvFq/37KojM1BFGufqsCy0r4qSQmYLsZYMeyRqzIWOMup03sw==}
    engines: {node: '>=14'}

  fraction.js@4.3.7:
    resolution: {integrity: sha512-ZsDfxO51wGAXREY55a7la9LScWpwv9RxIrYABrlvOFBlH/ShPnrtsXeuUIfXKKOVicNxQ+o8JTbJvjS4M89yew==}

  fsevents@2.3.3:
    resolution: {integrity: sha512-5xoDfX+fL7faATnagmWPpbFtwh/R77WmMMqqHGS65C3vvB0YHrgF+B1YmZ3441tMj5n63k0212XNoJwzlhffQw==}
    engines: {node: ^8.16.0 || ^10.6.0 || >=11.0.0}
    os: [darwin]

  function-bind@1.1.2:
    resolution: {integrity: sha512-7XHNxH7qX9xG5mIwxkhumTox/MIRNcOgDrxWsMt2pAr23WHp6MrRlN7FBSFpCpr+oVO0F744iUgR82nJMfG2SA==}

  gensync@1.0.0-beta.2:
    resolution: {integrity: sha512-3hN7NaskYvMDLQY55gnW3NQ+mesEAepTqlg+VEbj7zzqEMBVNhzcGYYeqFo/TlYz6eQiFcp1HcsCZO+nGgS8zg==}
    engines: {node: '>=6.9.0'}

  glob-parent@5.1.2:
    resolution: {integrity: sha512-AOIgSQCepiJYwP3ARnGx+5VnTu2HBYdzbGP45eLw1vr3zB3vZLeyed1sC9hnbcOc9/SrMyM5RPQrkGz4aS9Zow==}
    engines: {node: '>= 6'}

  glob-parent@6.0.2:
    resolution: {integrity: sha512-XxwI8EOhVQgWp6iDL+3b0r86f4d6AX6zSU55HfB4ydCEuXLXc5FcYeOu+nnGftS4TEju/11rt4KJPTMgbfmv4A==}
    engines: {node: '>=10.13.0'}

  glob@10.4.5:
    resolution: {integrity: sha512-7Bv8RF0k6xjo7d4A/PxYLbUCfb6c+Vpd2/mB2yRDlew7Jb5hEXiCD9ibfO7wpk8i4sevK6DFny9h7EYbM3/sHg==}
    hasBin: true

  hasown@2.0.2:
    resolution: {integrity: sha512-0hJU9SCPvmMzIBdZFqNPXWa6dqh7WdH0cII9y+CyS8rG3nL48Bclra9HmKhVVUHyPWNH5Y7xDwAB7bfgSjkUMQ==}
    engines: {node: '>= 0.4'}

  iconv-lite@0.6.3:
    resolution: {integrity: sha512-4fCk79wshMdzMp2rH06qWrJE4iolqLhCUH+OiuIgU++RB0+94NlDL81atO7GX55uUKueo0txHNtvEyI6D7WdMw==}
    engines: {node: '>=0.10.0'}

  internmap@2.0.3:
    resolution: {integrity: sha512-5Hh7Y1wQbvY5ooGgPbDaL5iYLAPzMTUrjMulskHLH6wnv/A+1q5rgEaiuqEjB+oxGXIVZs1FF+R/KPN3ZSQYYg==}
    engines: {node: '>=12'}

  is-binary-path@2.1.0:
    resolution: {integrity: sha512-ZMERYes6pDydyuGidse7OsHxtbI7WVeUEozgR/g7rd0xUimYNlvZRE/K2MgZTjWy725IfelLeVcEM97mmtRGXw==}
    engines: {node: '>=8'}

  is-core-module@2.16.1:
    resolution: {integrity: sha512-UfoeMA6fIJ8wTYFEUjelnaGI67v6+N7qXJEvQuIGa99l4xsCruSYOVSQ0uPANn4dAzm8lkYPaKLrrijLq7x23w==}
    engines: {node: '>= 0.4'}

  is-extglob@2.1.1:
    resolution: {integrity: sha512-SbKbANkN603Vi4jEZv49LeVJMn4yGwsbzZworEoyEiutsN3nJYdbO36zfhGJ6QEDpOZIFkDtnq5JRxmvl3jsoQ==}
    engines: {node: '>=0.10.0'}

  is-fullwidth-code-point@3.0.0:
    resolution: {integrity: sha512-zymm5+u+sCsSWyD9qNaejV3DFvhCKclKdizYaJUuHA83RLjb7nSuGnddCHGv0hk+KY7BMAlsWeK4Ueg6EV6XQg==}
    engines: {node: '>=8'}

  is-glob@4.0.3:
    resolution: {integrity: sha512-xelSayHH36ZgE7ZWhli7pW34hNbNl8Ojv5KVmkJD4hBdD3th8Tfk9vYasLM+mXWOZhFkgZfxhLSnrwRr4elSSg==}
    engines: {node: '>=0.10.0'}

  is-number@7.0.0:
    resolution: {integrity: sha512-41Cifkg6e8TylSpdtTpeLVMqvSBEVzTttHvERD741+pnZ8ANv0004MRL43QKPDlK9cGvNp6NZWZUBlbGXYxxng==}
    engines: {node: '>=0.12.0'}

  isexe@2.0.0:
    resolution: {integrity: sha512-RHxMLp9lnKHGHRng9QFhRCMbYAcVpn69smSGcq3f36xjgVVWThj4qqLbTLlq7Ssj8B+fIQ1EuCEGI2lKsyQeIw==}

  jackspeak@3.4.3:
    resolution: {integrity: sha512-OGlZQpz2yfahA/Rd1Y8Cd9SIEsqvXkLVoSw/cgwhnhFMDbsQFeZYoJJ7bIZBS9BcamUW96asq/npPWugM+RQBw==}

  jiti@1.21.7:
    resolution: {integrity: sha512-/imKNG4EbWNrVjoNC/1H5/9GFy+tqjGBHCaSsN+P2RnPqjsLmv6UD3Ej+Kj8nBWaRAwyk7kK5ZUc+OEatnTR3A==}
    hasBin: true

  js-tokens@4.0.0:
    resolution: {integrity: sha512-RdJUflcE3cUzKiMqQgsCu06FPu9UdIJO0beYbPhHN4k6apgJtifcoCtT9bcxOpYBtpD2kCM6Sbzg4CausW/PKQ==}

  jsesc@3.1.0:
    resolution: {integrity: sha512-/sM3dO2FOzXjKQhJuo0Q173wf2KOo8t4I8vHy6lF9poUp7bKT0/NHE8fPX23PwfhnykfqnC2xRxOnVw5XuGIaA==}
    engines: {node: '>=6'}
    hasBin: true

  json5@2.2.3:
    resolution: {integrity: sha512-XmOWe7eyHYH14cLdVPoyg+GOH3rYX++KpzrylJwSW98t3Nk+U8XOl8FWKOgwtzdb8lXGf6zYwDUzeHMWfxasyg==}
    engines: {node: '>=6'}
    hasBin: true

  lilconfig@3.1.3:
    resolution: {integrity: sha512-/vlFKAoH5Cgt3Ie+JLhRbwOsCQePABiU3tJ1egGvyQ+33R/vcwM2Zl2QR/LzjsBeItPt3oSVXapn+m4nQDvpzw==}
    engines: {node: '>=14'}

  lines-and-columns@1.2.4:
    resolution: {integrity: sha512-7ylylesZQ/PV29jhEDl3Ufjo6ZX7gCqJr5F7PKrqc93v7fzSymt1BpwEU8nAUXs8qzzvqhbjhK5QZg6Mt/HkBg==}

  loose-envify@1.4.0:
    resolution: {integrity: sha512-lyuxPGr/Wfhrlem2CL/UcnUc1zcqKAImBDzukY7Y5F/yQiNdko6+fRLevlw1HgMySw7f611UIY408EtxRSoK3Q==}
    hasBin: true

  lru-cache@10.4.3:
    resolution: {integrity: sha512-JNAzZcXrCt42VGLuYz0zfAzDfAvJWW6AfYlDBQyDV5DClI2m5sAmK+OIO7s59XfsRsWHp02jAJrRadPRGTt6SQ==}

  lru-cache@5.1.1:
    resolution: {integrity: sha512-KpNARQA3Iwv+jTA0utUVVbrh+Jlrr1Fv0e56GGzAFOXN7dk/FviaDW8LHmK52DlcH4WP2n6gI8vN1aesBFgo9w==}

<<<<<<< HEAD
  lucide-react@0.542.0:
    resolution: {integrity: sha512-w3hD8/SQB7+lzU2r4VdFyzzOzKnUjTZIF/MQJGSSvni7Llewni4vuViRppfRAa2guOsY5k4jZyxw/i9DQHv+dw==}
    peerDependencies:
      react: ^16.5.1 || ^17.0.0 || ^18.0.0 || ^19.0.0

=======
>>>>>>> 6ccfce05
  merge2@1.4.1:
    resolution: {integrity: sha512-8q7VEgMJW4J8tcfVPy8g09NcQwZdbwFEqhe/WZkoIzjn/3TGDwtOCYtXGxA3O8tPzpczCCDgv+P2P5y00ZJOOg==}
    engines: {node: '>= 8'}

  micromatch@4.0.8:
    resolution: {integrity: sha512-PXwfBhYu0hBCPw8Dn0E+WDYb7af3dSLVWKi3HGv84IdF4TyFoC0ysxFd0Goxw7nSv4T/PzEJQxsYsEiFCKo2BA==}
    engines: {node: '>=8.6'}

  minimatch@9.0.5:
    resolution: {integrity: sha512-G6T0ZX48xgozx7587koeX9Ys2NYy6Gmv//P89sEte9V9whIapMNF4idKxnW2QtCcLiTWlb/wfCabAtAFWhhBow==}
    engines: {node: '>=16 || 14 >=14.17'}

  minipass@7.1.2:
    resolution: {integrity: sha512-qOOzS1cBTWYF4BH8fVePDBOO9iptMnGUEZwNc/cMWnTV2nVLZ7VoNWEPHkYczZA0pdoA7dl6e7FL659nX9S2aw==}
    engines: {node: '>=16 || 14 >=14.17'}

  ms@2.1.3:
    resolution: {integrity: sha512-6FlzubTLZG3J2a/NVCAleEhjzq5oxgHyaCU9yYXvcLsvoVaHJq/s5xXI6/XXP6tz7R9xAOtHnSO/tXtF3WRTlA==}

  mz@2.7.0:
    resolution: {integrity: sha512-z81GNO7nnYMEhrGh9LeymoE4+Yr0Wn5McHIZMK5cfQCl+NDX08sCZgUc9/6MHni9IWuFLm1Z3HTCXu2z9fN62Q==}

  nanoid@3.3.11:
    resolution: {integrity: sha512-N8SpfPUnUp1bK+PMYW8qSWdl9U+wwNWI4QKxOYDy9JAro3WMX7p2OeVRF9v+347pnakNevPmiHhNmZ2HbFA76w==}
    engines: {node: ^10 || ^12 || ^13.7 || ^14 || >=15.0.1}
    hasBin: true

  node-releases@2.0.20:
    resolution: {integrity: sha512-7gK6zSXEH6neM212JgfYFXe+GmZQM+fia5SsusuBIUgnPheLFBmIPhtFoAQRj8/7wASYQnbDlHPVwY0BefoFgA==}

  normalize-path@3.0.0:
    resolution: {integrity: sha512-6eZs5Ls3WtCisHWp9S2GUy8dqkpGi4BVSz3GaqiE6ezub0512ESztXUwUB6C6IKbQkY2Pnb/mD4WYojCRwcwLA==}
    engines: {node: '>=0.10.0'}

  normalize-range@0.1.2:
    resolution: {integrity: sha512-bdok/XvKII3nUpklnV6P2hxtMNrCboOjAcyBuQnWEhO665FwrSNRxU+AqpsyvO6LgGYPspN+lu5CLtw4jPRKNA==}
    engines: {node: '>=0.10.0'}

  object-assign@4.1.1:
    resolution: {integrity: sha512-rJgTQnkUnH1sFw8yT6VSU3zD3sWmu6sZhIseY8VX+GRu3P6F7Fu+JNDoXfklElbLJSnc3FUQHVe4cU5hj+BcUg==}
    engines: {node: '>=0.10.0'}

  object-hash@3.0.0:
    resolution: {integrity: sha512-RSn9F68PjH9HqtltsSnqYC1XXoWe9Bju5+213R98cNGttag9q9yAOTzdbsqvIa7aNm5WffBZFpWYr2aWrklWAw==}
    engines: {node: '>= 6'}

  package-json-from-dist@1.0.1:
    resolution: {integrity: sha512-UEZIS3/by4OC8vL3P2dTXRETpebLI2NiI5vIrjaD/5UtrkFX/tNbwjTSRAGC/+7CAo2pIcBaRgWmcBBHcsaCIw==}

  path-key@3.1.1:
    resolution: {integrity: sha512-ojmeN0qd+y0jszEtoY48r0Peq5dwMEkIlCOu6Q5f41lfkswXuKtYrhgoTpLnyIcHm24Uhqx+5Tqm2InSwLhE6Q==}
    engines: {node: '>=8'}

  path-parse@1.0.7:
    resolution: {integrity: sha512-LDJzPVEEEPR+y48z93A0Ed0yXb8pAByGWo/k5YYdYgpY2/2EsOsksJrq7lOHxryrVOn1ejG6oAp8ahvOIQD8sw==}

  path-scurry@1.11.1:
    resolution: {integrity: sha512-Xa4Nw17FS9ApQFJ9umLiJS4orGjm7ZzwUrwamcGQuHSzDyth9boKDaycYdDcZDuqYATXw4HFXgaqWTctW/v1HA==}
    engines: {node: '>=16 || 14 >=14.18'}

  picocolors@1.1.1:
    resolution: {integrity: sha512-xceH2snhtb5M9liqDsmEw56le376mTZkEX/jEb/RxNFyegNul7eNslCXP9FDj/Lcu0X8KEyMceP2ntpaHrDEVA==}

  picomatch@2.3.1:
    resolution: {integrity: sha512-JU3teHTNjmE2VCGFzuY8EXzCDVwEqB2a8fsIvwaStHhAWJEeVd1o1QD80CU6+ZdEXXSLbSsuLwJjkCBWqRQUVA==}
    engines: {node: '>=8.6'}

  pify@2.3.0:
    resolution: {integrity: sha512-udgsAY+fTnvv7kI7aaxbqwWNb0AHiB0qBO89PZKPkoTmGOgdbrHDKD+0B2X4uTfJ/FT1R09r9gTsjUjNJotuog==}
    engines: {node: '>=0.10.0'}

  pirates@4.0.7:
    resolution: {integrity: sha512-TfySrs/5nm8fQJDcBDuUng3VOUKsd7S+zqvbOTiGXHfxX4wK31ard+hoNuvkicM/2YFzlpDgABOevKSsB4G/FA==}
    engines: {node: '>= 6'}

  postcss-import@15.1.0:
    resolution: {integrity: sha512-hpr+J05B2FVYUAXHeK1YyI267J/dDDhMU6B6civm8hSY1jYJnBXxzKDKDswzJmtLHryrjhnDjqqp/49t8FALew==}
    engines: {node: '>=14.0.0'}
    peerDependencies:
      postcss: ^8.0.0

  postcss-js@4.0.1:
    resolution: {integrity: sha512-dDLF8pEO191hJMtlHFPRa8xsizHaM82MLfNkUHdUtVEV3tgTp5oj+8qbEqYM57SLfc74KSbw//4SeJma2LRVIw==}
    engines: {node: ^12 || ^14 || >= 16}
    peerDependencies:
      postcss: ^8.4.21

  postcss-load-config@4.0.2:
    resolution: {integrity: sha512-bSVhyJGL00wMVoPUzAVAnbEoWyqRxkjv64tUl427SKnPrENtq6hJwUojroMz2VB+Q1edmi4IfrAPpami5VVgMQ==}
    engines: {node: '>= 14'}
    peerDependencies:
      postcss: '>=8.0.9'
      ts-node: '>=9.0.0'
    peerDependenciesMeta:
      postcss:
        optional: true
      ts-node:
        optional: true

  postcss-nested@6.2.0:
    resolution: {integrity: sha512-HQbt28KulC5AJzG+cZtj9kvKB93CFCdLvog1WFLf1D+xmMvPGlBstkpTEZfK5+AN9hfJocyBFCNiqyS48bpgzQ==}
    engines: {node: '>=12.0'}
    peerDependencies:
      postcss: ^8.2.14

  postcss-selector-parser@6.1.2:
    resolution: {integrity: sha512-Q8qQfPiZ+THO/3ZrOrO0cJJKfpYCagtMUkXbnEfmgUjwXg6z/WBeOyS9APBBPCTSiDV+s4SwQGu8yFsiMRIudg==}
    engines: {node: '>=4'}

  postcss-value-parser@4.2.0:
    resolution: {integrity: sha512-1NNCs6uurfkVbeXG4S8JFT9t19m45ICnif8zWLd5oPSZ50QnwMfK+H3jv408d4jw/7Bttv5axS5IiHoLaVNHeQ==}

  postcss@8.5.6:
    resolution: {integrity: sha512-3Ybi1tAuwAP9s0r1UQ2J4n5Y0G05bJkpUIO0/bI9MhwmD70S5aTWbXGBwxHrelT+XM1k6dM0pk+SwNkpTRN7Pg==}
    engines: {node: ^10 || ^12 || >=14}

  queue-microtask@1.2.3:
    resolution: {integrity: sha512-NuaNSa6flKT5JaSYQzJok04JzTL1CA6aGhv5rfLW3PgqA+M2ChpZQnAC8h8i4ZFkBS8X5RqkDBHA7r4hej3K9A==}

  react-dom@18.3.1:
    resolution: {integrity: sha512-5m4nQKp+rZRb09LNH59GM4BxTh9251/ylbKIbpe7TpGxfJ+9kv6BLkLBXIjjspbgbnIBNqlI23tRnTWT0snUIw==}
    peerDependencies:
      react: ^18.3.1

  react-refresh@0.17.0:
    resolution: {integrity: sha512-z6F7K9bV85EfseRCp2bzrpyQ0Gkw1uLoCel9XBVWPg/TjRj94SkJzUTGfOa4bs7iJvBWtQG0Wq7wnI0syw3EBQ==}
    engines: {node: '>=0.10.0'}

  react@18.3.1:
    resolution: {integrity: sha512-wS+hAgJShR0KhEvPJArfuPVN1+Hz1t0Y6n5jLrGQbkb4urgPE/0Rve+1kMB1v/oWgHgm4WIcV+i7F2pTVj+2iQ==}
    engines: {node: '>=0.10.0'}

  read-cache@1.0.0:
    resolution: {integrity: sha512-Owdv/Ft7IjOgm/i0xvNDZ1LrRANRfew4b2prF3OWMQLxLfu3bS8FVhCsrSCMK4lR56Y9ya+AThoTpDCTxCmpRA==}

  readdirp@3.6.0:
    resolution: {integrity: sha512-hOS089on8RduqdbhvQ5Z37A0ESjsqz6qnRcffsMU3495FuTdqSm+7bhJ29JvIOsBDEEnan5DPu9t3To9VRlMzA==}
    engines: {node: '>=8.10.0'}

  resolve@1.22.10:
    resolution: {integrity: sha512-NPRy+/ncIMeDlTAsuqwKIiferiawhefFJtkNSW0qZJEqMEb+qBt/77B/jGeeek+F0uOeN05CDa6HXbbIgtVX4w==}
    engines: {node: '>= 0.4'}
    hasBin: true

  reusify@1.1.0:
    resolution: {integrity: sha512-g6QUff04oZpHs0eG5p83rFLhHeV00ug/Yf9nZM6fLeUrPguBTkTQOdpAWWspMh55TZfVQDPaN3NQJfbVRAxdIw==}
    engines: {iojs: '>=1.0.0', node: '>=0.10.0'}

  robust-predicates@3.0.2:
    resolution: {integrity: sha512-IXgzBWvWQwE6PrDI05OvmXUIruQTcoMDzRsOd5CDvHCVLcLHMTSYvOK5Cm46kWqlV3yAbuSpBZdJ5oP5OUoStg==}

  rollup@4.50.1:
    resolution: {integrity: sha512-78E9voJHwnXQMiQdiqswVLZwJIzdBKJ1GdI5Zx6XwoFKUIk09/sSrr+05QFzvYb8q6Y9pPV45zzDuYa3907TZA==}
    engines: {node: '>=18.0.0', npm: '>=8.0.0'}
    hasBin: true

  run-parallel@1.2.0:
    resolution: {integrity: sha512-5l4VyZR86LZ/lDxZTR6jqL8AFE2S0IFLMP26AbjsLVADxHdhB/c0GUsH+y39UfCi3dzz8OlQuPmnaJOMoDHQBA==}

  rw@1.3.3:
    resolution: {integrity: sha512-PdhdWy89SiZogBLaw42zdeqtRJ//zFd2PgQavcICDUgJT5oW10QCRKbJ6bg4r0/UY2M6BWd5tkxuGFRvCkgfHQ==}

  safer-buffer@2.1.2:
    resolution: {integrity: sha512-YZo3K82SD7Riyi0E1EQPojLz7kpepnSQI9IyPbHHg1XXXevb5dJI7tpyN2ADxGcQbHG7vcyRHk0cbwqcQriUtg==}

  scheduler@0.23.2:
    resolution: {integrity: sha512-UOShsPwz7NrMUqhR6t0hWjFduvOzbtv7toDH1/hIrfRNIDBnnBWd0CwJTGvTpngVlmwGCdP9/Zl/tVrDqcuYzQ==}

  semver@6.3.1:
    resolution: {integrity: sha512-BR7VvDCVHO+q2xBEWskxS6DJE1qRnb7DxzUrogb71CWoSficBxYsiAGd+Kl0mmq/MprG9yArRkyrQxTO6XjMzA==}
    hasBin: true

  shebang-command@2.0.0:
    resolution: {integrity: sha512-kHxr2zZpYtdmrN1qDjrrX/Z1rR1kG8Dx+gkpK1G4eXmvXswmcE1hTWBWYUzlraYw1/yZp6YuDY77YtvbN0dmDA==}
    engines: {node: '>=8'}

  shebang-regex@3.0.0:
    resolution: {integrity: sha512-7++dFhtcx3353uBaq8DDR4NuxBetBzC7ZQOhmTQInHEd6bSrXdiEyzCvG07Z44UYdLShWUyXt5M/yhz8ekcb1A==}
    engines: {node: '>=8'}

  signal-exit@4.1.0:
    resolution: {integrity: sha512-bzyZ1e88w9O1iNJbKnOlvYTrWPDl46O1bG0D3XInv+9tkPrxrN8jUUTiFlDkkmKWgn1M6CfIA13SuGqOa9Korw==}
    engines: {node: '>=14'}

  source-map-js@1.2.1:
    resolution: {integrity: sha512-UXWMKhLOwVKb728IUtQPXxfYU+usdybtUrK/8uGE8CQMvrhOpwvzDBwj0QhSL7MQc7vIsISBG8VQ8+IDQxpfQA==}
    engines: {node: '>=0.10.0'}

  string-width@4.2.3:
    resolution: {integrity: sha512-wKyQRQpjJ0sIp62ErSZdGsjMJWsap5oRNihHhu6G7JVO/9jIB6UyevL+tXuOqrng8j/cxKTWyWUwvSTriiZz/g==}
    engines: {node: '>=8'}

  string-width@5.1.2:
    resolution: {integrity: sha512-HnLOCR3vjcY8beoNLtcjZ5/nxn2afmME6lhrDrebokqMap+XbeW8n9TXpPDOqdGK5qcI3oT0GKTW6wC7EMiVqA==}
    engines: {node: '>=12'}

  strip-ansi@6.0.1:
    resolution: {integrity: sha512-Y38VPSHcqkFrCpFnQ9vuSXmquuv5oXOKpGeT6aGrr3o3Gc9AlVa6JBfUSOCnbxGGZF+/0ooI7KrPuUSztUdU5A==}
    engines: {node: '>=8'}

  strip-ansi@7.1.0:
    resolution: {integrity: sha512-iq6eVVI64nQQTRYq2KtEg2d2uU7LElhTJwsH4YzIHZshxlgZms/wIc4VoDQTlG/IvVIrBKG06CrZnp0qv7hkcQ==}
    engines: {node: '>=12'}

  sucrase@3.35.0:
    resolution: {integrity: sha512-8EbVDiu9iN/nESwxeSxDKe0dunta1GOlHufmSSXxMD2z2/tMZpDMpvXQGsc+ajGo8y2uYUmixaSRUc/QPoQ0GA==}
    engines: {node: '>=16 || 14 >=14.17'}
    hasBin: true

  supports-preserve-symlinks-flag@1.0.0:
    resolution: {integrity: sha512-ot0WnXS9fgdkgIcePe6RHNk1WA8+muPa6cSjeR3V8K27q9BB1rTE3R1p7Hv0z1ZyAc8s6Vvv8DIyWf681MAt0w==}
    engines: {node: '>= 0.4'}

  tailwindcss@3.4.17:
    resolution: {integrity: sha512-w33E2aCvSDP0tW9RZuNXadXlkHXqFzSkQew/aIa2i/Sj8fThxwovwlXHSPXTbAHwEIhBFXAedUhP2tueAKP8Og==}
    engines: {node: '>=14.0.0'}
    hasBin: true

  thenify-all@1.6.0:
    resolution: {integrity: sha512-RNxQH/qI8/t3thXJDwcstUO4zeqo64+Uy/+sNVRBx4Xn2OX+OZ9oP+iJnNFqplFra2ZUVeKCSa2oVWi3T4uVmA==}
    engines: {node: '>=0.8'}

  thenify@3.3.1:
    resolution: {integrity: sha512-RVZSIV5IG10Hk3enotrhvz0T9em6cyHBLkH/YAZuKqd8hRkKhSfCGIcP2KUY0EPxndzANBmNllzWPwak+bheSw==}

  to-regex-range@5.0.1:
    resolution: {integrity: sha512-65P7iz6X5yEr1cwcgvQxbbIw7Uk3gOy5dIdtZ4rDveLqhrdJP+Li/Hx6tyK0NEb+2GCyneCMJiGqrADCSNk8sQ==}
    engines: {node: '>=8.0'}

  ts-interface-checker@0.1.13:
    resolution: {integrity: sha512-Y/arvbn+rrz3JCKl9C4kVNfTfSm2/mEp5FSz5EsZSANGPSlQrpRI5M4PKF+mJnE52jOO90PnPSc3Ur3bTQw0gA==}

  update-browserslist-db@1.1.3:
    resolution: {integrity: sha512-UxhIZQ+QInVdunkDAaiazvvT/+fXL5Osr0JZlJulepYu6Jd7qJtDZjlur0emRlT71EN3ScPoE7gvsuIKKNavKw==}
    hasBin: true
    peerDependencies:
      browserslist: '>= 4.21.0'

  util-deprecate@1.0.2:
    resolution: {integrity: sha512-EPD5q1uXyFxJpCrLnCc1nHnq3gOa6DZBocAIiI2TaSCA7VCJ1UJDMagCzIkXNsUYfD1daK//LTEQ8xiIbrHtcw==}

  vite@5.4.19:
    resolution: {integrity: sha512-qO3aKv3HoQC8QKiNSTuUM1l9o/XX3+c+VTgLHbJWHZGeTPVAg2XwazI9UWzoxjIJCGCV2zU60uqMzjeLZuULqA==}
    engines: {node: ^18.0.0 || >=20.0.0}
    hasBin: true
    peerDependencies:
      '@types/node': ^18.0.0 || >=20.0.0
      less: '*'
      lightningcss: ^1.21.0
      sass: '*'
      sass-embedded: '*'
      stylus: '*'
      sugarss: '*'
      terser: ^5.4.0
    peerDependenciesMeta:
      '@types/node':
        optional: true
      less:
        optional: true
      lightningcss:
        optional: true
      sass:
        optional: true
      sass-embedded:
        optional: true
      stylus:
        optional: true
      sugarss:
        optional: true
      terser:
        optional: true

  which@2.0.2:
    resolution: {integrity: sha512-BLI3Tl1TW3Pvl70l3yq3Y64i+awpwXqsGBYWkkqMtnbXgrMD+yj7rhW0kuEDxzJaYXGjEW5ogapKNMEKNMjibA==}
    engines: {node: '>= 8'}
    hasBin: true

  wrap-ansi@7.0.0:
    resolution: {integrity: sha512-YVGIj2kamLSTxw6NsZjoBxfSwsn0ycdesmc4p+Q21c5zPuZ1pl+NfxVdxPtdHvmNVOQ6XSYG4AUtyt/Fi7D16Q==}
    engines: {node: '>=10'}

  wrap-ansi@8.1.0:
    resolution: {integrity: sha512-si7QWI6zUMq56bESFvagtmzMdGOtoxfR+Sez11Mobfc7tm+VkUckk9bW2UeffTGVUbOksxmSw0AA2gs8g71NCQ==}
    engines: {node: '>=12'}

  yallist@3.1.1:
    resolution: {integrity: sha512-a4UGQaWPH59mOXUYnAG2ewncQS4i4F43Tv3JoAM+s2VDAmS9NsK8GpDMLrCHPksFT7h3K6TOoUNn2pb7RoXx4g==}

  yaml@2.8.1:
    resolution: {integrity: sha512-lcYcMxX2PO9XMGvAJkJ3OsNMw+/7FKes7/hgerGUYWIoWu5j/+YQqcZr5JnPZWzOsEBgMbSbiSTn/dv/69Mkpw==}
    engines: {node: '>= 14.6'}
    hasBin: true

snapshots:

  '@alloc/quick-lru@5.2.0': {}

  '@babel/code-frame@7.27.1':
    dependencies:
      '@babel/helper-validator-identifier': 7.27.1
      js-tokens: 4.0.0
      picocolors: 1.1.1

  '@babel/compat-data@7.28.4': {}

  '@babel/core@7.28.4':
    dependencies:
      '@babel/code-frame': 7.27.1
      '@babel/generator': 7.28.3
      '@babel/helper-compilation-targets': 7.27.2
      '@babel/helper-module-transforms': 7.28.3(@babel/core@7.28.4)
      '@babel/helpers': 7.28.4
      '@babel/parser': 7.28.4
      '@babel/template': 7.27.2
      '@babel/traverse': 7.28.4
      '@babel/types': 7.28.4
      '@jridgewell/remapping': 2.3.5
      convert-source-map: 2.0.0
      debug: 4.4.1
      gensync: 1.0.0-beta.2
      json5: 2.2.3
      semver: 6.3.1
    transitivePeerDependencies:
      - supports-color

  '@babel/generator@7.28.3':
    dependencies:
      '@babel/parser': 7.28.4
      '@babel/types': 7.28.4
      '@jridgewell/gen-mapping': 0.3.13
      '@jridgewell/trace-mapping': 0.3.30
      jsesc: 3.1.0

  '@babel/helper-compilation-targets@7.27.2':
    dependencies:
      '@babel/compat-data': 7.28.4
      '@babel/helper-validator-option': 7.27.1
      browserslist: 4.25.4
      lru-cache: 5.1.1
      semver: 6.3.1

  '@babel/helper-globals@7.28.0': {}

  '@babel/helper-module-imports@7.27.1':
    dependencies:
      '@babel/traverse': 7.28.4
      '@babel/types': 7.28.4
    transitivePeerDependencies:
      - supports-color

  '@babel/helper-module-transforms@7.28.3(@babel/core@7.28.4)':
    dependencies:
      '@babel/core': 7.28.4
      '@babel/helper-module-imports': 7.27.1
      '@babel/helper-validator-identifier': 7.27.1
      '@babel/traverse': 7.28.4
    transitivePeerDependencies:
      - supports-color

  '@babel/helper-plugin-utils@7.27.1': {}

  '@babel/helper-string-parser@7.27.1': {}

  '@babel/helper-validator-identifier@7.27.1': {}

  '@babel/helper-validator-option@7.27.1': {}

  '@babel/helpers@7.28.4':
    dependencies:
      '@babel/template': 7.27.2
      '@babel/types': 7.28.4

  '@babel/parser@7.28.4':
    dependencies:
      '@babel/types': 7.28.4

  '@babel/plugin-transform-react-jsx-self@7.27.1(@babel/core@7.28.4)':
    dependencies:
      '@babel/core': 7.28.4
      '@babel/helper-plugin-utils': 7.27.1

  '@babel/plugin-transform-react-jsx-source@7.27.1(@babel/core@7.28.4)':
    dependencies:
      '@babel/core': 7.28.4
      '@babel/helper-plugin-utils': 7.27.1

  '@babel/template@7.27.2':
    dependencies:
      '@babel/code-frame': 7.27.1
      '@babel/parser': 7.28.4
      '@babel/types': 7.28.4

  '@babel/traverse@7.28.4':
    dependencies:
      '@babel/code-frame': 7.27.1
      '@babel/generator': 7.28.3
      '@babel/helper-globals': 7.28.0
      '@babel/parser': 7.28.4
      '@babel/template': 7.27.2
      '@babel/types': 7.28.4
      debug: 4.4.1
    transitivePeerDependencies:
      - supports-color

  '@babel/types@7.28.4':
    dependencies:
      '@babel/helper-string-parser': 7.27.1
      '@babel/helper-validator-identifier': 7.27.1

  '@esbuild/aix-ppc64@0.21.5':
    optional: true

  '@esbuild/android-arm64@0.21.5':
    optional: true

  '@esbuild/android-arm@0.21.5':
    optional: true

  '@esbuild/android-x64@0.21.5':
    optional: true

  '@esbuild/darwin-arm64@0.21.5':
    optional: true

  '@esbuild/darwin-x64@0.21.5':
    optional: true

  '@esbuild/freebsd-arm64@0.21.5':
    optional: true

  '@esbuild/freebsd-x64@0.21.5':
    optional: true

  '@esbuild/linux-arm64@0.21.5':
    optional: true

  '@esbuild/linux-arm@0.21.5':
    optional: true

  '@esbuild/linux-ia32@0.21.5':
    optional: true

  '@esbuild/linux-loong64@0.21.5':
    optional: true

  '@esbuild/linux-mips64el@0.21.5':
    optional: true

  '@esbuild/linux-ppc64@0.21.5':
    optional: true

  '@esbuild/linux-riscv64@0.21.5':
    optional: true

  '@esbuild/linux-s390x@0.21.5':
    optional: true

  '@esbuild/linux-x64@0.21.5':
    optional: true

  '@esbuild/netbsd-x64@0.21.5':
    optional: true

  '@esbuild/openbsd-x64@0.21.5':
    optional: true

  '@esbuild/sunos-x64@0.21.5':
    optional: true

  '@esbuild/win32-arm64@0.21.5':
    optional: true

  '@esbuild/win32-ia32@0.21.5':
    optional: true

  '@esbuild/win32-x64@0.21.5':
    optional: true

  '@isaacs/cliui@8.0.2':
    dependencies:
      string-width: 5.1.2
      string-width-cjs: string-width@4.2.3
      strip-ansi: 7.1.0
      strip-ansi-cjs: strip-ansi@6.0.1
      wrap-ansi: 8.1.0
      wrap-ansi-cjs: wrap-ansi@7.0.0

  '@jridgewell/gen-mapping@0.3.13':
    dependencies:
      '@jridgewell/sourcemap-codec': 1.5.5
      '@jridgewell/trace-mapping': 0.3.30

  '@jridgewell/remapping@2.3.5':
    dependencies:
      '@jridgewell/gen-mapping': 0.3.13
      '@jridgewell/trace-mapping': 0.3.30

  '@jridgewell/resolve-uri@3.1.2': {}

  '@jridgewell/sourcemap-codec@1.5.5': {}

  '@jridgewell/trace-mapping@0.3.30':
    dependencies:
      '@jridgewell/resolve-uri': 3.1.2
      '@jridgewell/sourcemap-codec': 1.5.5

  '@nodelib/fs.scandir@2.1.5':
    dependencies:
      '@nodelib/fs.stat': 2.0.5
      run-parallel: 1.2.0

  '@nodelib/fs.stat@2.0.5': {}

  '@nodelib/fs.walk@1.2.8':
    dependencies:
      '@nodelib/fs.scandir': 2.1.5
      fastq: 1.19.1

  '@pkgjs/parseargs@0.11.0':
    optional: true

  '@rolldown/pluginutils@1.0.0-beta.27': {}

  '@rollup/rollup-android-arm-eabi@4.50.1':
    optional: true

  '@rollup/rollup-android-arm64@4.50.1':
    optional: true

  '@rollup/rollup-darwin-arm64@4.50.1':
    optional: true

  '@rollup/rollup-darwin-x64@4.50.1':
    optional: true

  '@rollup/rollup-freebsd-arm64@4.50.1':
    optional: true

  '@rollup/rollup-freebsd-x64@4.50.1':
    optional: true

  '@rollup/rollup-linux-arm-gnueabihf@4.50.1':
    optional: true

  '@rollup/rollup-linux-arm-musleabihf@4.50.1':
    optional: true

  '@rollup/rollup-linux-arm64-gnu@4.50.1':
    optional: true

  '@rollup/rollup-linux-arm64-musl@4.50.1':
    optional: true

  '@rollup/rollup-linux-loongarch64-gnu@4.50.1':
    optional: true

  '@rollup/rollup-linux-ppc64-gnu@4.50.1':
    optional: true

  '@rollup/rollup-linux-riscv64-gnu@4.50.1':
    optional: true

  '@rollup/rollup-linux-riscv64-musl@4.50.1':
    optional: true

  '@rollup/rollup-linux-s390x-gnu@4.50.1':
    optional: true

  '@rollup/rollup-linux-x64-gnu@4.50.1':
    optional: true

  '@rollup/rollup-linux-x64-musl@4.50.1':
    optional: true

  '@rollup/rollup-openharmony-arm64@4.50.1':
    optional: true

  '@rollup/rollup-win32-arm64-msvc@4.50.1':
    optional: true

  '@rollup/rollup-win32-ia32-msvc@4.50.1':
    optional: true

  '@rollup/rollup-win32-x64-msvc@4.50.1':
    optional: true

  '@types/babel__core@7.20.5':
    dependencies:
      '@babel/parser': 7.28.4
      '@babel/types': 7.28.4
      '@types/babel__generator': 7.27.0
      '@types/babel__template': 7.4.4
      '@types/babel__traverse': 7.28.0

  '@types/babel__generator@7.27.0':
    dependencies:
      '@babel/types': 7.28.4

  '@types/babel__template@7.4.4':
    dependencies:
      '@babel/parser': 7.28.4
      '@babel/types': 7.28.4

  '@types/babel__traverse@7.28.0':
    dependencies:
      '@babel/types': 7.28.4

  '@types/estree@1.0.8': {}

  '@vitejs/plugin-react@4.7.0(vite@5.4.19)':
    dependencies:
      '@babel/core': 7.28.4
      '@babel/plugin-transform-react-jsx-self': 7.27.1(@babel/core@7.28.4)
      '@babel/plugin-transform-react-jsx-source': 7.27.1(@babel/core@7.28.4)
      '@rolldown/pluginutils': 1.0.0-beta.27
      '@types/babel__core': 7.20.5
      react-refresh: 0.17.0
      vite: 5.4.19
    transitivePeerDependencies:
      - supports-color

  ansi-regex@5.0.1: {}

  ansi-regex@6.2.0: {}

  ansi-styles@4.3.0:
    dependencies:
      color-convert: 2.0.1

  ansi-styles@6.2.1: {}

  any-promise@1.3.0: {}

  anymatch@3.1.3:
    dependencies:
      normalize-path: 3.0.0
      picomatch: 2.3.1

  arg@5.0.2: {}

  autoprefixer@10.4.21(postcss@8.5.6):
    dependencies:
      browserslist: 4.25.4
      caniuse-lite: 1.0.30001741
      fraction.js: 4.3.7
      normalize-range: 0.1.2
      picocolors: 1.1.1
      postcss: 8.5.6
      postcss-value-parser: 4.2.0

  balanced-match@1.0.2: {}

  binary-extensions@2.3.0: {}

  brace-expansion@2.0.2:
    dependencies:
      balanced-match: 1.0.2

  braces@3.0.3:
    dependencies:
      fill-range: 7.1.1

  browserslist@4.25.4:
    dependencies:
      caniuse-lite: 1.0.30001741
      electron-to-chromium: 1.5.214
      node-releases: 2.0.20
      update-browserslist-db: 1.1.3(browserslist@4.25.4)

  camelcase-css@2.0.1: {}

  caniuse-lite@1.0.30001741: {}

  chokidar@3.6.0:
    dependencies:
      anymatch: 3.1.3
      braces: 3.0.3
      glob-parent: 5.1.2
      is-binary-path: 2.1.0
      is-glob: 4.0.3
      normalize-path: 3.0.0
      readdirp: 3.6.0
    optionalDependencies:
      fsevents: 2.3.3

  color-convert@2.0.1:
    dependencies:
      color-name: 1.1.4

  color-name@1.1.4: {}

  commander@4.1.1: {}

  commander@7.2.0: {}

  convert-source-map@2.0.0: {}

  cross-spawn@7.0.6:
    dependencies:
      path-key: 3.1.1
      shebang-command: 2.0.0
      which: 2.0.2

  cssesc@3.0.0: {}

  d3-array@3.2.4:
    dependencies:
      internmap: 2.0.3

  d3-axis@3.0.0: {}

  d3-brush@3.0.0:
    dependencies:
      d3-dispatch: 3.0.1
      d3-drag: 3.0.0
      d3-interpolate: 3.0.1
      d3-selection: 3.0.0
      d3-transition: 3.0.1(d3-selection@3.0.0)

  d3-chord@3.0.1:
    dependencies:
      d3-path: 3.1.0

  d3-color@3.1.0: {}

  d3-contour@4.0.2:
    dependencies:
      d3-array: 3.2.4

  d3-delaunay@6.0.4:
    dependencies:
      delaunator: 5.0.1

  d3-dispatch@3.0.1: {}

  d3-drag@3.0.0:
    dependencies:
      d3-dispatch: 3.0.1
      d3-selection: 3.0.0

  d3-dsv@3.0.1:
    dependencies:
      commander: 7.2.0
      iconv-lite: 0.6.3
      rw: 1.3.3

  d3-ease@3.0.1: {}

  d3-fetch@3.0.1:
    dependencies:
      d3-dsv: 3.0.1

  d3-force@3.0.0:
    dependencies:
      d3-dispatch: 3.0.1
      d3-quadtree: 3.0.1
      d3-timer: 3.0.1

  d3-format@3.1.0: {}

  d3-geo@3.1.1:
    dependencies:
      d3-array: 3.2.4

  d3-hierarchy@3.1.2: {}

  d3-interpolate@3.0.1:
    dependencies:
      d3-color: 3.1.0

  d3-path@3.1.0: {}

  d3-polygon@3.0.1: {}

  d3-quadtree@3.0.1: {}

  d3-random@3.0.1: {}

  d3-scale-chromatic@3.1.0:
    dependencies:
      d3-color: 3.1.0
      d3-interpolate: 3.0.1

  d3-scale@4.0.2:
    dependencies:
      d3-array: 3.2.4
      d3-format: 3.1.0
      d3-interpolate: 3.0.1
      d3-time: 3.1.0
      d3-time-format: 4.1.0

  d3-selection@3.0.0: {}

  d3-shape@3.2.0:
    dependencies:
      d3-path: 3.1.0

  d3-time-format@4.1.0:
    dependencies:
      d3-time: 3.1.0

  d3-time@3.1.0:
    dependencies:
      d3-array: 3.2.4

  d3-timer@3.0.1: {}

  d3-transition@3.0.1(d3-selection@3.0.0):
    dependencies:
      d3-color: 3.1.0
      d3-dispatch: 3.0.1
      d3-ease: 3.0.1
      d3-interpolate: 3.0.1
      d3-selection: 3.0.0
      d3-timer: 3.0.1

  d3-zoom@3.0.0:
    dependencies:
      d3-dispatch: 3.0.1
      d3-drag: 3.0.0
      d3-interpolate: 3.0.1
      d3-selection: 3.0.0
      d3-transition: 3.0.1(d3-selection@3.0.0)

  d3@7.9.0:
    dependencies:
      d3-array: 3.2.4
      d3-axis: 3.0.0
      d3-brush: 3.0.0
      d3-chord: 3.0.1
      d3-color: 3.1.0
      d3-contour: 4.0.2
      d3-delaunay: 6.0.4
      d3-dispatch: 3.0.1
      d3-drag: 3.0.0
      d3-dsv: 3.0.1
      d3-ease: 3.0.1
      d3-fetch: 3.0.1
      d3-force: 3.0.0
      d3-format: 3.1.0
      d3-geo: 3.1.1
      d3-hierarchy: 3.1.2
      d3-interpolate: 3.0.1
      d3-path: 3.1.0
      d3-polygon: 3.0.1
      d3-quadtree: 3.0.1
      d3-random: 3.0.1
      d3-scale: 4.0.2
      d3-scale-chromatic: 3.1.0
      d3-selection: 3.0.0
      d3-shape: 3.2.0
      d3-time: 3.1.0
      d3-time-format: 4.1.0
      d3-timer: 3.0.1
      d3-transition: 3.0.1(d3-selection@3.0.0)
      d3-zoom: 3.0.0

  debug@4.4.1:
    dependencies:
      ms: 2.1.3

  delaunator@5.0.1:
    dependencies:
      robust-predicates: 3.0.2

  didyoumean@1.2.2: {}

  dlv@1.1.3: {}

  eastasianwidth@0.2.0: {}

  electron-to-chromium@1.5.214: {}

  emoji-regex@8.0.0: {}

  emoji-regex@9.2.2: {}

  esbuild@0.21.5:
    optionalDependencies:
      '@esbuild/aix-ppc64': 0.21.5
      '@esbuild/android-arm': 0.21.5
      '@esbuild/android-arm64': 0.21.5
      '@esbuild/android-x64': 0.21.5
      '@esbuild/darwin-arm64': 0.21.5
      '@esbuild/darwin-x64': 0.21.5
      '@esbuild/freebsd-arm64': 0.21.5
      '@esbuild/freebsd-x64': 0.21.5
      '@esbuild/linux-arm': 0.21.5
      '@esbuild/linux-arm64': 0.21.5
      '@esbuild/linux-ia32': 0.21.5
      '@esbuild/linux-loong64': 0.21.5
      '@esbuild/linux-mips64el': 0.21.5
      '@esbuild/linux-ppc64': 0.21.5
      '@esbuild/linux-riscv64': 0.21.5
      '@esbuild/linux-s390x': 0.21.5
      '@esbuild/linux-x64': 0.21.5
      '@esbuild/netbsd-x64': 0.21.5
      '@esbuild/openbsd-x64': 0.21.5
      '@esbuild/sunos-x64': 0.21.5
      '@esbuild/win32-arm64': 0.21.5
      '@esbuild/win32-ia32': 0.21.5
      '@esbuild/win32-x64': 0.21.5

  escalade@3.2.0: {}

  fast-glob@3.3.3:
    dependencies:
      '@nodelib/fs.stat': 2.0.5
      '@nodelib/fs.walk': 1.2.8
      glob-parent: 5.1.2
      merge2: 1.4.1
      micromatch: 4.0.8

  fastq@1.19.1:
    dependencies:
      reusify: 1.1.0

  fill-range@7.1.1:
    dependencies:
      to-regex-range: 5.0.1

  foreground-child@3.3.1:
    dependencies:
      cross-spawn: 7.0.6
      signal-exit: 4.1.0

  fraction.js@4.3.7: {}

  fsevents@2.3.3:
    optional: true

  function-bind@1.1.2: {}

  gensync@1.0.0-beta.2: {}

  glob-parent@5.1.2:
    dependencies:
      is-glob: 4.0.3

  glob-parent@6.0.2:
    dependencies:
      is-glob: 4.0.3

  glob@10.4.5:
    dependencies:
      foreground-child: 3.3.1
      jackspeak: 3.4.3
      minimatch: 9.0.5
      minipass: 7.1.2
      package-json-from-dist: 1.0.1
      path-scurry: 1.11.1

  hasown@2.0.2:
    dependencies:
      function-bind: 1.1.2

  iconv-lite@0.6.3:
    dependencies:
      safer-buffer: 2.1.2

  internmap@2.0.3: {}

  is-binary-path@2.1.0:
    dependencies:
      binary-extensions: 2.3.0

  is-core-module@2.16.1:
    dependencies:
      hasown: 2.0.2

  is-extglob@2.1.1: {}

  is-fullwidth-code-point@3.0.0: {}

  is-glob@4.0.3:
    dependencies:
      is-extglob: 2.1.1

  is-number@7.0.0: {}

  isexe@2.0.0: {}

  jackspeak@3.4.3:
    dependencies:
      '@isaacs/cliui': 8.0.2
    optionalDependencies:
      '@pkgjs/parseargs': 0.11.0

  jiti@1.21.7: {}

  js-tokens@4.0.0: {}

  jsesc@3.1.0: {}

  json5@2.2.3: {}

  lilconfig@3.1.3: {}

  lines-and-columns@1.2.4: {}

  loose-envify@1.4.0:
    dependencies:
      js-tokens: 4.0.0

  lru-cache@10.4.3: {}

  lru-cache@5.1.1:
    dependencies:
      yallist: 3.1.1

<<<<<<< HEAD
  lucide-react@0.542.0(react@18.3.1):
    dependencies:
      react: 18.3.1

=======
>>>>>>> 6ccfce05
  merge2@1.4.1: {}

  micromatch@4.0.8:
    dependencies:
      braces: 3.0.3
      picomatch: 2.3.1

  minimatch@9.0.5:
    dependencies:
      brace-expansion: 2.0.2

  minipass@7.1.2: {}

  ms@2.1.3: {}

  mz@2.7.0:
    dependencies:
      any-promise: 1.3.0
      object-assign: 4.1.1
      thenify-all: 1.6.0

  nanoid@3.3.11: {}

  node-releases@2.0.20: {}

  normalize-path@3.0.0: {}

  normalize-range@0.1.2: {}

  object-assign@4.1.1: {}

  object-hash@3.0.0: {}

  package-json-from-dist@1.0.1: {}

  path-key@3.1.1: {}

  path-parse@1.0.7: {}

  path-scurry@1.11.1:
    dependencies:
      lru-cache: 10.4.3
      minipass: 7.1.2

  picocolors@1.1.1: {}

  picomatch@2.3.1: {}

  pify@2.3.0: {}

  pirates@4.0.7: {}

  postcss-import@15.1.0(postcss@8.5.6):
    dependencies:
      postcss: 8.5.6
      postcss-value-parser: 4.2.0
      read-cache: 1.0.0
      resolve: 1.22.10

  postcss-js@4.0.1(postcss@8.5.6):
    dependencies:
      camelcase-css: 2.0.1
      postcss: 8.5.6

  postcss-load-config@4.0.2(postcss@8.5.6):
    dependencies:
      lilconfig: 3.1.3
      yaml: 2.8.1
    optionalDependencies:
      postcss: 8.5.6

  postcss-nested@6.2.0(postcss@8.5.6):
    dependencies:
      postcss: 8.5.6
      postcss-selector-parser: 6.1.2

  postcss-selector-parser@6.1.2:
    dependencies:
      cssesc: 3.0.0
      util-deprecate: 1.0.2

  postcss-value-parser@4.2.0: {}

  postcss@8.5.6:
    dependencies:
      nanoid: 3.3.11
      picocolors: 1.1.1
      source-map-js: 1.2.1

  queue-microtask@1.2.3: {}

  react-dom@18.3.1(react@18.3.1):
    dependencies:
      loose-envify: 1.4.0
      react: 18.3.1
      scheduler: 0.23.2

  react-refresh@0.17.0: {}

  react@18.3.1:
    dependencies:
      loose-envify: 1.4.0

  read-cache@1.0.0:
    dependencies:
      pify: 2.3.0

  readdirp@3.6.0:
    dependencies:
      picomatch: 2.3.1

  resolve@1.22.10:
    dependencies:
      is-core-module: 2.16.1
      path-parse: 1.0.7
      supports-preserve-symlinks-flag: 1.0.0

  reusify@1.1.0: {}

  robust-predicates@3.0.2: {}

  rollup@4.50.1:
    dependencies:
      '@types/estree': 1.0.8
    optionalDependencies:
      '@rollup/rollup-android-arm-eabi': 4.50.1
      '@rollup/rollup-android-arm64': 4.50.1
      '@rollup/rollup-darwin-arm64': 4.50.1
      '@rollup/rollup-darwin-x64': 4.50.1
      '@rollup/rollup-freebsd-arm64': 4.50.1
      '@rollup/rollup-freebsd-x64': 4.50.1
      '@rollup/rollup-linux-arm-gnueabihf': 4.50.1
      '@rollup/rollup-linux-arm-musleabihf': 4.50.1
      '@rollup/rollup-linux-arm64-gnu': 4.50.1
      '@rollup/rollup-linux-arm64-musl': 4.50.1
      '@rollup/rollup-linux-loongarch64-gnu': 4.50.1
      '@rollup/rollup-linux-ppc64-gnu': 4.50.1
      '@rollup/rollup-linux-riscv64-gnu': 4.50.1
      '@rollup/rollup-linux-riscv64-musl': 4.50.1
      '@rollup/rollup-linux-s390x-gnu': 4.50.1
      '@rollup/rollup-linux-x64-gnu': 4.50.1
      '@rollup/rollup-linux-x64-musl': 4.50.1
      '@rollup/rollup-openharmony-arm64': 4.50.1
      '@rollup/rollup-win32-arm64-msvc': 4.50.1
      '@rollup/rollup-win32-ia32-msvc': 4.50.1
      '@rollup/rollup-win32-x64-msvc': 4.50.1
      fsevents: 2.3.3

  run-parallel@1.2.0:
    dependencies:
      queue-microtask: 1.2.3

  rw@1.3.3: {}

  safer-buffer@2.1.2: {}

  scheduler@0.23.2:
    dependencies:
      loose-envify: 1.4.0

  semver@6.3.1: {}

  shebang-command@2.0.0:
    dependencies:
      shebang-regex: 3.0.0

  shebang-regex@3.0.0: {}

  signal-exit@4.1.0: {}

  source-map-js@1.2.1: {}

  string-width@4.2.3:
    dependencies:
      emoji-regex: 8.0.0
      is-fullwidth-code-point: 3.0.0
      strip-ansi: 6.0.1

  string-width@5.1.2:
    dependencies:
      eastasianwidth: 0.2.0
      emoji-regex: 9.2.2
      strip-ansi: 7.1.0

  strip-ansi@6.0.1:
    dependencies:
      ansi-regex: 5.0.1

  strip-ansi@7.1.0:
    dependencies:
      ansi-regex: 6.2.0

  sucrase@3.35.0:
    dependencies:
      '@jridgewell/gen-mapping': 0.3.13
      commander: 4.1.1
      glob: 10.4.5
      lines-and-columns: 1.2.4
      mz: 2.7.0
      pirates: 4.0.7
      ts-interface-checker: 0.1.13

  supports-preserve-symlinks-flag@1.0.0: {}

  tailwindcss@3.4.17:
    dependencies:
      '@alloc/quick-lru': 5.2.0
      arg: 5.0.2
      chokidar: 3.6.0
      didyoumean: 1.2.2
      dlv: 1.1.3
      fast-glob: 3.3.3
      glob-parent: 6.0.2
      is-glob: 4.0.3
      jiti: 1.21.7
      lilconfig: 3.1.3
      micromatch: 4.0.8
      normalize-path: 3.0.0
      object-hash: 3.0.0
      picocolors: 1.1.1
      postcss: 8.5.6
      postcss-import: 15.1.0(postcss@8.5.6)
      postcss-js: 4.0.1(postcss@8.5.6)
      postcss-load-config: 4.0.2(postcss@8.5.6)
      postcss-nested: 6.2.0(postcss@8.5.6)
      postcss-selector-parser: 6.1.2
      resolve: 1.22.10
      sucrase: 3.35.0
    transitivePeerDependencies:
      - ts-node

  thenify-all@1.6.0:
    dependencies:
      thenify: 3.3.1

  thenify@3.3.1:
    dependencies:
      any-promise: 1.3.0

  to-regex-range@5.0.1:
    dependencies:
      is-number: 7.0.0

  ts-interface-checker@0.1.13: {}

  update-browserslist-db@1.1.3(browserslist@4.25.4):
    dependencies:
      browserslist: 4.25.4
      escalade: 3.2.0
      picocolors: 1.1.1

  util-deprecate@1.0.2: {}

  vite@5.4.19:
    dependencies:
      esbuild: 0.21.5
      postcss: 8.5.6
      rollup: 4.50.1
    optionalDependencies:
      fsevents: 2.3.3

  which@2.0.2:
    dependencies:
      isexe: 2.0.0

  wrap-ansi@7.0.0:
    dependencies:
      ansi-styles: 4.3.0
      string-width: 4.2.3
      strip-ansi: 6.0.1

  wrap-ansi@8.1.0:
    dependencies:
      ansi-styles: 6.2.1
      string-width: 5.1.2
      strip-ansi: 7.1.0

  yallist@3.1.1: {}

  yaml@2.8.1: {}<|MERGE_RESOLUTION|>--- conflicted
+++ resolved
@@ -13,12 +13,6 @@
       d3:
         specifier: ^7.8.5
         version: 7.9.0
-<<<<<<< HEAD
-      lucide-react:
-        specifier: ^0.542.0
-        version: 0.542.0(react@18.3.1)
-=======
->>>>>>> 6ccfce05
       react:
         specifier: ^18.2.0
         version: 18.3.1
@@ -808,14 +802,6 @@
   lru-cache@5.1.1:
     resolution: {integrity: sha512-KpNARQA3Iwv+jTA0utUVVbrh+Jlrr1Fv0e56GGzAFOXN7dk/FviaDW8LHmK52DlcH4WP2n6gI8vN1aesBFgo9w==}
 
-<<<<<<< HEAD
-  lucide-react@0.542.0:
-    resolution: {integrity: sha512-w3hD8/SQB7+lzU2r4VdFyzzOzKnUjTZIF/MQJGSSvni7Llewni4vuViRppfRAa2guOsY5k4jZyxw/i9DQHv+dw==}
-    peerDependencies:
-      react: ^16.5.1 || ^17.0.0 || ^18.0.0 || ^19.0.0
-
-=======
->>>>>>> 6ccfce05
   merge2@1.4.1:
     resolution: {integrity: sha512-8q7VEgMJW4J8tcfVPy8g09NcQwZdbwFEqhe/WZkoIzjn/3TGDwtOCYtXGxA3O8tPzpczCCDgv+P2P5y00ZJOOg==}
     engines: {node: '>= 8'}
@@ -1826,13 +1812,6 @@
     dependencies:
       yallist: 3.1.1
 
-<<<<<<< HEAD
-  lucide-react@0.542.0(react@18.3.1):
-    dependencies:
-      react: 18.3.1
-
-=======
->>>>>>> 6ccfce05
   merge2@1.4.1: {}
 
   micromatch@4.0.8:
